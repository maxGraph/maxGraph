# `maxGraph` Change Log

All versions and breaking changes of [maxGraph](https://github.com/maxGraph/maxGraph) are documented here. We use [semantic versioning](http://semver.org/) for versions.

For more details on the contents of a release, see [the GitHub release page] (https://github.com/maxGraph/maxGraph/releases).


## Unreleased

_**Note:** Yet to be released breaking changes appear here._

**Breaking Changes**:
- `StylesheetCodec.allowEval` is now set to `false` by default to prevent unwanted use of the eval function, as it carries a possible security risk.
<<<<<<< HEAD
- The built-in `Translations` class is no longer used by default. To use it, call `GlobalConfig.i18n = new TranslationsAsI18n()`
=======
- `Utils.copyTextToClipboard` is no longer available. It was intended to be internal and had been made public by mistake.
>>>>>>> dd4f1d87

## 0.16.0

Release date: `2025-03-02`

For more details, see the [0.16.0 Changelog](https://github.com/maxGraph/maxGraph/releases/tag/v0.16.0) on the GitHub release page.

This new version enhances internationalization (i18n), improves connector configurations, and prepares for future updates with tree shaking optimizations.

**Breaking Changes**:
- The `utils.isNullish` and `utils.isNotNullish` functions are now marked as private.
They had been made public by mistake, and had been considered internal since their introduction.
- Some utility functions formerly used to retrieve default values for `CellStateStyle` and `CellStyle` properties, which were intended only for internal use, have been removed.
  - Use the [nullish coalescing operator (??)](https://developer.mozilla.org/en-US/docs/Web/JavaScript/Reference/Operators/Nullish_coalescing)
    and the [Optional chaining (?.)](https://developer.mozilla.org/en-US/docs/Web/JavaScript/Reference/Operators/Optional_chaining) instead.
  - Removed functions:
    - `utils.getValue`
    - `stringUtils.getColor`
    - `stringUtils.getNumber`
    - `stringUtils.getStringValue`
- `Client.isBrowserSupported` has been removed. It didn't correctly validate all prerequisites required to know if the browser supports maxGraph.
So, remove it without replacement.
- `Client.VERSION` moved to `constants.VERSION`.
  - `VERSION` is supposed to be immutable as it represents the actual version of maxGraph.
  - When it was stored in `Client`, it was a static property that could be modified.
  - Moving it to the constants module ensures that it cannot be modified.
- All elements that were in `Client` to manage the configuration of `Translations` have moved to `TranslationsConfig`:
  - `Client.defaultLanguage` to `TranslationsConfig.getDefaultLanguage`
  - `Client.setDefaultLanguage` to `TranslationsConfig.setDefaultLanguage`
  - `Client.language` to `TranslationsConfig.getLanguage`
  - `Client.setLanguage` to `TranslationsConfig.setLanguage`
  - `Client.languages` to `TranslationsConfig.getLanguages`
  - `Client.setLanguages` to `TranslationsConfig.setLanguages`
- `ManhattanConnector` is now configured with the global `ManhattanConnectorConfig` object.
The following properties that were previously on `EdgeStyle` have moved to `ManhattanConnectorConfig`:
  - `MANHATTAN_END_DIRECTIONS` to `endDirections`
  - `MANHATTAN_MAX_ALLOWED_DIRECTION_CHANGE` to `maxAllowedDirectionChange`
  - `MANHATTAN_MAXIMUM_LOOPS` to `maxLoops`
  - `MANHATTAN_START_DIRECTIONS` to `startDirections`
  - `MANHATTAN_STEP` to `step`
- `OrthConnector` is now configured with the global `OrthogonalConnectorConfig` object.
The following properties that were previously on `EdgeStyle` have moved to `OrthogonalConnectorConfig`:
  - `orthBuffer` to `buffer`
  - `orthPointsFallback` to `pointsFallback`
- properties and utility methods previously exposed by `EdgeStyle` are now only internal.
  - The `getRoutePattern` method has been completely removed as it was not being used.
  - Nor was it used in the entire mxGraph and draw.io codebase.

## 0.15.1

Release date: `2025-02-13`

For more details, see the [0.15.1 Changelog](https://github.com/maxGraph/maxGraph/releases/tag/v0.15.1) on the GitHub release page.

This new version includes bug fixes and documentation improvements.

## 0.15.0

Release date: `2025-01-29`

For more details, see the [0.15.0 Changelog](https://github.com/maxGraph/maxGraph/releases/tag/v0.15.0) on the GitHub release page.

This new version offers more configuration options for edge handles (in particular, for virtual bends), and allows the "Entity Relation" connector to be globally configured.

**Breaking Changes**:
- Some properties have been removed from `EdgeHandler` as it was not possible to correctly change their value.
They are replaced by global configuration in `EdgeHandlerConfig`:
  - addEnabled --> addBendOnShiftClickEnabled
  - removeEnabled --> removeBendOnShiftClickEnabled
  - virtualBendOpacity
  - virtualBendsEnabled
- `domUtils.importNodeImplementation` has been removed:
  - This function was only used internally in `mxGraph` to support older versions of IE
  - It was not intended to be part of the public API
  - No migration steps are needed as the function was unused

## 0.14.0

Release date: `2024-11-27`

For more details, see the [0.14.0 Changelog](https://github.com/maxGraph/maxGraph/releases/tag/v0.14.0) on the GitHub release page.

This new version offers more configuration options for vertex and edge handles, and allows certain default style configurations to be globally replaced.

## 0.13.1

Release date: `2024-11-04`

For more details, see the [0.13.1 Changelog](https://github.com/maxGraph/maxGraph/releases/tag/v0.13.1) on the GitHub release page.

This release contains documentation improvements and bug fixes.

## 0.13.0

Release date: `2024-08-19`

For more details, see the [0.13.0 Changelog](https://github.com/maxGraph/maxGraph/releases/tag/v0.13.0) on the GitHub release page.

This new version improves the management of plugins and the overall documentation available in the website.

**Breaking Changes**
- In `Graph`, the properties related to the plugins are now private. This change should not impact users as these properties were not intended to be used directly.
Plugins are assumed to be initialized only by passing them to the `Graph` constructor and retrieved with the `getPlugin` method.

## 0.12.0

Release date: `2024-07-05`

For more details, see the [0.12.0 Changelog](https://github.com/maxGraph/maxGraph/releases/tag/v0.12.0) on the GitHub release page.

This release contains enhancements, documentation improvements and bug fixes.

**Breaking Changes**
- `VertexHandler.rotationEnabled` has been removed as it was not possible to correctly change its value.
Use `VertexHandlerConfig.rotationEnabled` to configure the rotation behavior globally or override the `VertexHandler.isRotationEnabled` method.

## 0.11.0

Release date: `2024-06-09`

For more details, see the [0.11.0 Changelog](https://github.com/maxGraph/maxGraph/releases/tag/v0.11.0) on the GitHub release page.

This release contains enhancements, documentation improvements and bug fixes.

**Breaking Changes**
- In `StencilShape`, the `allowEval` and `defaultLocalized` static properties have been removed. Configure these properties using `StencilShapeConfig`. 
- Logs are no longer sent to `MaxLog` by default. To restore the previous behavior, change maxGraph's global configuration with:
```js
GlobalConfig.logger = new MaxLogAsLogger();
```
- `MaxWindow.activeWindow` is no longer available; it was intended for internal use only, so there's no reason to make it public.
- The signature of `cellArrayUtils.getOpposites` has changed. It now returns an array and take an edges Cell array parameter.
Previously it was returning a function and this was an extra indirection. This is now simpler to use and match the signature of the mxGraph function.
- `cellArrayUtils.restoreClone` is no longer available. It was intended to be private.
- The signature of `cellArrayUtils.cloneCells` has changed. It now returns an array of Cells instead of a function. 
- The `GraphDataModel.cloneCell` function has been moved to the `cellArrayUtils` namespace. The function doesn't use any internal `GraphDataModel`
state, and moving it into `cellArrayUtils` is consistent with the `cloneCells` function already there.

## 0.10.3

Release date: `2024-05-29`

For more details, see the [0.10.3 Changelog](https://github.com/maxGraph/maxGraph/releases/tag/v0.10.3) on the GitHub release page.

This release contains bug fixes.

## 0.10.2

Release date: `2024-05-24`

For more details, see the [0.10.2 Changelog](https://github.com/maxGraph/maxGraph/releases/tag/v0.10.2) on the GitHub release page.

This release contains bug fixes.

## 0.10.1

Release date: `2024-04-23`

For more details, see the [0.10.1 Changelog](https://github.com/maxGraph/maxGraph/releases/tag/v0.10.1) on the GitHub release page.

This release contains documentation improvements and bug fixes.

## 0.10.0

Release date: `2024-04-19`

For more details, see the [0.10.0 Changelog](https://github.com/maxGraph/maxGraph/releases/tag/v0.10.0) on the GitHub release page.

This release contains enhancements, documentation improvements and bug fixes.

## 0.9.0

Release date: `2024-04-08`

For more details, see the [0.9.0 Changelog](https://github.com/maxGraph/maxGraph/releases/tag/v0.9.0) on the GitHub release page.

This release contains documentation improvements and bug fixes.

**Breaking Changes**
- it is no longer possible to pass a 'n' value for the `max` property of the `Multiplicity` class. Pass `null` instead to have the same effect.

## 0.8.0

Release date: `2024-02-14`

For more details, see the [0.8.0 Changelog](https://github.com/maxGraph/maxGraph/releases/tag/v0.8.0) on the GitHub release page.

This release contains new features and bug fixes.

**Breaking Changes**
They mainly impacts TypeScript users and impacts are limited:
- rename the `StyleArrayValue` type into `StyleArrowValue`.
This only has an impact on TypeScript users who use this type explicitly, which should happen rarely.
- `Perimeter` is no longer a class but a value object. This only impact users that had extended the
`Perimeter` class. Regular user that define perimeter style properties using function provided by
 `maxGraph` are not impacted by this change.
- `CellState.perimeter` no longer accept `Function`, but only the `PerimeterFunction`.
  - Passing an arbitrary `Function` was incorrect and always failed at runtime.
  - This change should not impact people using working implementation of perimeter function
  (including these provided by maxGraph) as they already have the right signature. Implementers of
  custom perimeter in TypeScript may have to slightly update their perimeter function declaration.
- `CellStateStyle.loopStyle` no longer accept `Function`, but only the `EdgeStyleFunction` (limited impacts like on the `perimeter` property) 
- `Graph.createEdgeHandler` only accepts `EdgeStyleFunction` for the `edgeStyle` parameter.
- `GraphView` signature method changes
  - `getPerimeterPoint` can now return `null`
  - `getPerimeterBounds` no longer accept null `CellState` and no longer returns `null`
- Some internal methods of `EdgeStyle` are no longer available:
  - `scaleCellState`
  - `scalePointArray`


## 0.7.0

Release date: `2024-01-20`

This release contains new features and bug fixes.

For more details, see the [0.7.0 Changelog](https://github.com/maxGraph/maxGraph/releases/tag/v0.7.0) on the GitHub release page.

## 0.6.0

Release date: `2023-12-22`

**Breaking Changes**
- Codecs supplied by `maxGraph` are no longer registered by default. They **MUST** be registered before performing an `encode` or `decode`.
You can use one of the following functions to register codecs: 
  - `registerAllCodecs`
  - `registerCoreCodecs`
  - `registerEditorCodecs`

To serialize the `maxGraph` model, you can use the `ModelXmlSerializer` class, which registers codecs under the hood.

For more details, see the [0.6.0 Changelog](https://github.com/maxGraph/maxGraph/releases/tag/v0.6.0) on the GitHub release page.

## 0.5.0

Release date: `2023-12-07`

This release contains new features, bug fixes and documentation improvements.

**Breaking Changes**
- the UMD bundle is no more provided in the npm package.

For more details, see the [0.5.0 Changelog](https://github.com/maxGraph/maxGraph/releases/tag/v0.5.0) on the GitHub release page.

## 0.4.1

Release date: `2023-10-30`

This release contains bug fixes and internal improvements.

For more details, see the [0.4.1 Changelog](https://github.com/maxGraph/maxGraph/releases/tag/v0.4.1) on
the GitHub release page.

## 0.4.0

Release date: `2023-09-14`

This release contains new features, bug fixes and documentation improvements.

**Major improvements**
- introduce the Manhattan connector

For more details, see the [0.4.0 Changelog](https://github.com/maxGraph/maxGraph/releases/tag/v0.4.0) on
the GitHub release page.

## 0.3.0

Release date: `2023-07-07`

This release contains new features, bug fixes and documentation improvements.

**Breaking Changes**
- types: `Stylesheet.getDefaultVertexStyle` and `Stylesheet.getDefaultEdgeStyle` no longer return `undefined`.
- remove the `CellMap` type. It was not used in the maxGraph code, which should have no impact.

For more details, see the [0.3.0 Changelog](https://github.com/maxGraph/maxGraph/releases/tag/v0.3.0) on
the GitHub release page.

## 0.2.1

Release date: `2023-06-08`

This is a bug fix release.

For more details, see the [0.2.1 Changelog](https://github.com/maxGraph/maxGraph/releases/tag/v0.2.1) on
the GitHub release page.

## 0.2.0

Release date: `2023-05-22`

This release contains bug fixes and documentation improvements.

**Breaking Changes**:
  - helper functions involving _style in the string form_ have been removed from `styleUtils`. Styles are defined using
  the `CellStateStyle` and it is no longer necessary to process strings. For more details, see [PR #173](https://github.com/maxGraph/maxGraph/pull/173) and commit [5ecfda6](https://github.com/maxGraph/maxGraph/commit/5ecfda6b2b326c86597a3e3a6c4fb0548d3666b8).
  - some types related to `CellStateStyle` have been renamed. For more details, see [PR #165](https://github.com/maxGraph/maxGraph/pull/165) and commit [ca1914b](https://github.com/maxGraph/maxGraph/commit/ca1914b5824eed253556df585337aa07d974e920).
  - some properties of `CellStateStyle` have changed (removed or renamed). The renamed properties better match the former `mxGraph` properties. For more details, see [PR #165](https://github.com/maxGraph/maxGraph/pull/165) and commit [ca1914b](https://github.com/maxGraph/maxGraph/commit/ca1914b5824eed253556df585337aa07d974e920).

For more details, see the [0.2.0 Changelog](https://github.com/maxGraph/maxGraph/releases/tag/v0.2.0) on
the GitHub release page.

## 0.1.0

Release date: `2022-11-22`

Initial `mxGraph` implementation. This is an **alpha** version.

Starting from the mxGraph 4.2.2 release, we
- moved code to ES9
- removed Internet Explorer specific code
- migrated to TypeScript, based on the work initiated in [typed-mxgraph](https://github.com/typed-mxgraph/typed-mxgraph)
- migrated the examples to [Storybook](https://storybook.js.org/)

For more details, see the [0.1.0 Changelog](https://github.com/maxGraph/maxGraph/releases/tag/v0.1.0) in the GitHub releases page.


## `mxGraph` Change Log

The `maxGraph`implementation is derived from `mxGraph` version `4.2.2`, released on `28-OCT-2020`.

The mxGraph change log can be found at the following addresses:
  - https://github.com/jgraph/mxgraph/blob/v4.2.2/ChangeLog
  - https://github.com/maxGraph/maxGraph/blob/f9d757548ea8fb924c1ac47117d1e5b05bc58a6b/ChangeLog

This repository previously stored the `mxGraph` tags, they have been removed to only keep the `maxGraph` tags. See discussions
in [#92](https://github.com/maxGraph/maxGraph/issues/92) for more details.

The former `mxGraph` tags can be found in https://github.com/jgraph/mxgraph, or you can find their related commit in the list below: 
- vpages-test-1700-24092012 09639c08cf28cb1b418bd1b05c9e6f93f61aaf88
- vdeployment_test 09639c08cf28cb1b418bd1b05c9e6f93f61aaf88
- v4.2.2 81dcd5cc86d48792c194ebaa3437a7ebb7a2f9d1
- v4.2.1 273779f744f4ff9012847a423bbb620839da58bb
- v4.2.0 aa11697fbd5ba9f4bb0fd28ee147689c3a75c226
- v4.1.1 25a2da3d752f17b659fdb9e9f5f8d428f5bd4889
- v4.1.0 c73f7a00cb28404427d1d24e2e31d4ce622beb75
- v4.0.6 51382db43061ac4f30a87c835d17e306378b1af4
- v4.0.5 44fb5af106bafabe120b065d0c8aa4545a526639
- v4.0.4 91c87f32d91b61e7d731c1a940cf0e9b9aaf4a77
- v4.0.3 12621211eed3495188c95bbc4b3020a1db451df5
- v4.0.2 47c035808ae7fa2e5ef072031ca79ca2d873ab59
- v4.0.1 7bb0ef2877d526fb68b45d754fe088af18758d7c
- v4.0.0 33911ed7e055c17b74d0367f5f1f6c9ee4b4fd44
- v3.9.12 62bca567b0c1eda8760f9834f0a40d8221ebce04
- v3.9.11 55d6851cb426ea53f79fa71f97f37ac81d38bc43
- v3.9.10 4f680fe27e9103af2aa83007b66ca963e6a45497
- v3.9.9 d5c1345ec946b9d55a9c2a8c1c5df0f154561edf
- v3.9.8 bc595336f93db1889158a45651ffa9b52009af0b
- v3.9.7 f4ec51f7049a725e32f71a5d1811790d92259716
- v3.9.6 e7f3573c91043840f2304bfa5b5986f719bfb394
- v3.9.5 641f6cca6679b1270dfbbb24029daac686ee75ec
- v3.9.4 e6a6ed657d004f6f17b3ec5b403c97ffa6e672ef
- v3.9.3 02112de29a26f8c575585b843e21c71d6d36acfa
- v3.9.2 5862280aa421e2a9448f32437906c80c4be7ce10
- v3.9.1 dd54a4dc85f68f22907f22d896fb121b39852118
- v3.9.0 ec3d5af0ee1152569a7cf4e4c99f764cca24b72e
- v3.8.0 58d19b2379444c92038f27345668a41d9cc16707
- v3.7.6 97b3718db64a6ca9afb3382de2926eb8da660052
- v3.7.5 8dea670d0aba25347900869c023bb1710832371d
- v3.7.4 0810c3895c0f29b2fe148ead8ad8f11bc567fc28
- v3.7.3 7a16775f676b83165fd331b900fbee7bc4402619
- v3.7.2 35d8571728de3a54f2ab3385a0df469d1d80c164
- v3.7.1 7314db0c7a8cb6dbfb18431e6ab574c804afdb22
- v3.7.0.1 9a8f5006221214622f36b5cc2d864e9344f18fb8
- v3.7.0.0 1b2e632c45f9d1a78491c2380ccd51a1acc73912
- v3.6.0.0 3c2d9429d70ded25c0db1c561d841935b275cefd
- v3.5.1.5 97fbbaf0fae7a9e008638d5d703d645810cd19ec
- v3.5.1.4 5d7331fd0104998a05d56e9d5edacb057b7a96b9
- v3.5.1.3 8da7d140ef0c08e87e72303915819498b816675d
- v3.5.1.2 cce977665879d224d9fdff58ca8a189401e385f6
- v3.5.1.1 01edf02ec1b151a6ddf6de51e6ff24e9da6d42c5
- v3.5.1.0 e409e12a8d150b64ce28416845ccbc4655c4f82c
- v3.5.0.0 7f4867f977574ad49362d9cdbc457ad310b8a59e
- v3.4.1.3 38bfe73d614944b61ba0a3fc6281b8db22104495
- v3.4.1.2 ee52fb9b1d2e499867bee55cd55546951f616dcc
- v3.4.1.1 d4fb237920b1a2fd6332034afee5176ee0e066c2
- v3.4.1.0 467fb7eb7988f5e9070aeef003e05158d3e02cfe
- v3.4.0.3 bc79dfc5e79061abb9fd64ac069bd2ddb172baac
- v3.4.0.2 dc938d3071e1b52984465ac4eead7f48d0c1f34e
- v3.4.0.1 0925f2fc9518bc4132e138a2c5b6090690176830
- v3.4.0.0 7815de6cb83a7d763b4b0504821dc81024384e96
- v3.3.1.1 b030680f823cccac556fce16aac1c43dca02eb01
- v3.3.1.0 4ac82539ccb9a76aabd478fdb5691ec19683c7a4
- v3.3.0.1 084abe9b46e164e962159998422ce33405c40aab
- v3.3.0.0 731bcee03bb50beb02c3a213a5432a558d49e849
- v3.2.0.0 83f392cc7d2e8a3b4e467a479cf0b803a219d042
- v3.1.3.0 74c7f9d5c45a67c6b6620fd1542e28872ae87808
- v3.1.2.2 59cd1add8d0f198c41d98c4c9d7dd613df38e57d
- v3.1.2.1 b2b4b59e7d7843349be2c50057f963d53220072b
- v3.1.2.0 f876b08e84ec8abddc95cea6a2618c89007ae0cc
- v3.1.1.1 5ec7d819c4cf1ebab532d53ac0369218d9752920
- v3.1.1.0 915cf660de4a981020821c66a2bf191db2c1b549
- v3.1.0.1 71bf3abcb8d836d54fb32498eb05f1fd32b15752
- v3.1.0.0 9213930db03e2a2f5d8b32695a6f9da77a29be6d
- v3.0.1.1 4733648ef2f9a26316f9eafc425763b749b5ac3a
- v3.0.1.0 f48087f82bbeb660abb2bd53407cb82924091307
- v3.0.0.0 828b939ea76aa4a252511476926b5d6b1bdbb0b5
- v2.9.0.1 c1501a882b2723f1568b53ba3a99a63779761bfa
- v2.9.0.0 45524e4eb78f8c77367fad78bab4dc1298397a67
- v2.8.2.0 cd22a58ab5312270b832d3e9bccd695d82a6ea5f
- v2.8.1.0 70a6743c34943139efbdf5b374c86cc37e53a866
- v2.8.0.0 ff6744c75439fd9d51f41b6978787abdb0e7d7cc
- v2.7.0.0 3182bec5475bade5ea757634ec14134842897526
- v2.6.0.0 fbd2e146d276d9fa22e9655c1c80f57a6dbf65bb
- v2.5.1.1 9f895151adec7c64ea71922acd31bf9b912bd62b
- v2.5.1.0 04b1c6d4877143e1763f6043a3e222ec62b9ff31
- v2.5.0.3 99fc49e85e8e8fbaf14cc6cb226e84b4dc48c637
- v2.5.0.2 088f3f4e25b1a991383ea906ac8753a2ad082813
- v2.5.0.1
- v2.5.0.0 1db5e92ac7833d36d39a009d85565eb42467a01e
- v2.4.1.0 85765d1b248ca9f06da8d0b19d63f5d91ebc3858
- v2.4.0.4 9fd84ceccade6a48573d7d49e6f7c65ac4264ff7
- v2.4.0.3 8df1a017d76b35ee48fd517ae8b7b177650a03ec
- v2.4.0.2 371344bad70a10cccb61c5ed7f31b8953795d91d
- v2.4.0.1 e264f196cc2d3aabff252dc3ae2279f7e8bacde0
- v2.4.0.0 138e53ebee947bc95446cb2515d604b52d696d9f
- v2.3.0.5 a425c3cd8abede042fd0b0aca9393a9a70e125a5
- v2.3.0.4 fb032c6f8c707c098bcaf902a1c33e6fbc86f946
- v2.3.0.3 ea516c51412ba5717b9e87c2d015746ff6d4adc8
- v2.3.0.2 310fd539558af5096b0c5924ac8013dc271d39a1
- v2.3.0.1 c9167b72ce562237405f135b78a8e4ec0a674d10
- v2.3.0.0 e42acd98f27f13740b030cfc61e61caa53606c49
- v2.2.0.5 4b9d6b563fc9746e69796a05781643aeadd62925
- v2.2.0.4 0b5417082707a719e3b351dc026de681e2ac0bda
- v2.2.0.3 ee658e6903d33e9a8080f29b7d507a378afefb3e
- v2.2.0.2 31001278bebc41cf96c935b5ebcc51bbb3e6f82b
- v2.2.0.1 6b00bd8ea0b02f86821841e09f57c3da4554b8e9
- v2.2.0.0 603a5f7e1e7ac9b10a019d231096ddf47ac0c19a
- v2.1.1.2 53b1f6acd266b36593a2d08c117635440337dec4
- v2.1.1.1 5baaf3e5c085333dc6b0dc3eb31b9acd4ecea093
- v2.1.1.0 ae6237648ddba4d01ffba21604a9e6d91cfe6f73
- v2.1.0.9 c1a511a0a0b0ce4cdce6433d1def6e5d971fd03c
- v2.1.0.8 952b29b9afcb754ceec398909cc1d48d54cd8eff
- v2.1.0.7 5d2641995eea1f8b714db0ee2516929541a79581
- v2.1.0.6 d6ace403d67ef5c6b4fab11f69ef752dd145e7de
- v2.1.0.5 1dd199a3ae51f7c5cf391fd7bc8e72c32598a8db
- v2.1.0.4 a7ce177fa30ab10dfff9a60325f84d6156035f46
- v2.1.0.3 fe2375924a3b54871ddc8e99ee7ea18cd40f44e0
- v2.1.0.2 8950dd8e88937b699d140ece8d6dd2cb3666d98b
- v2.1.0.1 4fe3144a9147a578bd5d673b8c5908a1a611fac7
- v2.1.0.0 8602a11f0f3abf67d7bbc1fa34018ab176af7ca3
- v2.0.0.1 5dc3a07195313fd134bf8b058f4ae1d660202e07
- v2.0.0.0 3bbcad7e0fd4c0c1a1000c56691d936426730c7a
- v1.14.0.2 3f2512fe8752c1300b50b07b315dff9dc4ccd975
- v1.13.0.17 34ee3371baead0aa91e40c3fbefce8576a3f1b7b
- v1.13.0.16 67eaf25c68418150d2b91786278a2b43ff762cdc
- v1.13.0.15 8d6d8504e9ff87e7783451f6ad507fb9bb2e1928
- v1.13.0.14 1f8163f8a5f32be44a621da7db448f1185bfb68f
- v1.13.0.13 1f8163f8a5f32be44a621da7db448f1185bfb68f
- v1.13.0.12 98b7a08be1f9bf957c1ce98e77cf26fc195b6578
- v1.13.0.11 edf8bacd109b1258abb00ad9485801be9dabdd1f
- v1.13.0.10 cfaf794b7a4cb4a751591c582c22a4fc647a9066
- v1.13.0.9 051ae6947eac69ee6c32aac37f79bdef1f920057
- v1.13.0.8 4a22fac6217268178b2a1544a6fdd28d612b24fe
- v1.13.0.7 09ed53864fe4b1c1ec61750840fc50ca13716731
- v1.13.0.6 f3f3ed6a2499de580344bed0b6fda2a646185988
- v1.13.0.5 3c12caa190a274df6bde6d4c8ed7e8e353b4c6f2
- v1.13.0.4 050668f1b1651f4e16a1e61e94ffc9336d614e86
- v1.13.0.3 3cf9ec35f1de12905dbfe24c2b0b93297145b343
- v1.13.0.2 27702057a3977f49ba30562f1bccbebacbe53c5b
- v1.13.0.1 95af718eda1f2fe61a1399a049b23601865e6eef
- v1.13.0.0 c11360842638913502a36c639c33bedc6eecebde
- v1.12.0.2 d2324715a1295ed67ed5a47b62e2837a984a679b
- v1.12.0.1 07a9c2b1be6a55383cb594f031a8789de2d97b5d
- v1.12.0.0 9138794c1f68124498aec9b77d02d26b214338a1
- v1.11.0.0 62d359a5e77def0e3b8f669a7e5343f62b14eaf6
- v1.10.4.3 bd324b6562dd695b1cfa27ea6b173aa477f7fb3e
- v1.10.4.2 980f7e558be6b71ff2abfc29682ed657309d6713
- v1.10.4.1 a607c0ffbd940208077148a7b37583e3f854661a
- v1.10.4.0 64fc90d13ed018d183a20340e1ff27b4bc00bbb7
- v1.10.3.2 a29646eaef5b886710f7fbc275ecbd2ac802bd6c
- v1.10.3.1 85e5b32551bcdab723077b79736cb7fa51de4a24
- v1.10.2.1 fbdb0b867332f924c4459830b3d330f34c2d6f4e
- v1.2.0.0 6ad8e6a083f1cf002945fe34e088236b19b8be3f
- test1 bf147d7bfab4bfc159605b4bdf66b5e80eee0819
- 1.10.3.0 78089c7d8754af7fbf2feee57ff210525913417d

<|MERGE_RESOLUTION|>--- conflicted
+++ resolved
@@ -11,11 +11,8 @@
 
 **Breaking Changes**:
 - `StylesheetCodec.allowEval` is now set to `false` by default to prevent unwanted use of the eval function, as it carries a possible security risk.
-<<<<<<< HEAD
+- `Utils.copyTextToClipboard` is no longer available. It was intended to be internal and had been made public by mistake.
 - The built-in `Translations` class is no longer used by default. To use it, call `GlobalConfig.i18n = new TranslationsAsI18n()`
-=======
-- `Utils.copyTextToClipboard` is no longer available. It was intended to be internal and had been made public by mistake.
->>>>>>> dd4f1d87
 
 ## 0.16.0
 
