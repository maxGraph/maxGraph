# `maxGraph` Change Log

All versions and breaking changes of [maxGraph](https://github.com/maxGraph/maxGraph) are documented here. We use [semantic versioning](http://semver.org/) for versions.

For more details on the contents of a release, see [the GitHub release page] (https://github.com/maxGraph/maxGraph/releases).


## Unreleased

_**Note:** Yet to be released breaking changes appear here._

**Breaking Changes**:
- Some enums have been removed. Use the string counterparts from related types:
<<<<<<< HEAD
  - `constants.ALIGN` --> `AlignValue` and `VAlignValue` 
  - `constants.ARROW` --> `ArrowValue`
  - `constants.DIRECTION` --> `DirectionValue`
  - `constants.EDGESTYLE` --> `EdgeStyleValue` 
=======
  - `constants.ALIGN` --> `AlignValue` and `VAlignValue`
  - `constants.DIALECT` --> `DialectValue`
  - `constants.ARROW` --> `ArrowValue`
  - `constants.EDGESTYLE` --> `EdgeStyleValue`
>>>>>>> 0557ca65
  - `constants.PERIMETER` --> `PerimeterValue`
  - `constants.RENDERING_HINT`: no replacement as it wasn't used
  - `constants.SHAPE` --> `ShapeValue`
  - `constants.TEXT_DIRECTION` --> `TextDirectionValue`

## 0.19.0

Release date: `2025-04-30`

For more details, see the [0.19.0 Changelog](https://github.com/maxGraph/maxGraph/releases/tag/v0.19.0) on the GitHub release page.

This new version improves tree-shaking for `EdgeStyle` and `Perimeter`, updates the documentation, and fixes bugs.

**Breaking Changes**:
- `Perimeter` has been changed from a value object to a namespace. This has minimal impact for most applications that only read perimeter values.
  The only breaking change affects applications that modify Perimeter properties (add/update/remove values): this is no longer possible. Instead, create your own perimeter implementation and register it.
- `EdgeStyle` has been changed from a class with static properties to a namespace. This has minimal impact for most applications that only read edge style values.
  The breaking change only affects applications that modify EdgeStyle properties (add/update/remove values), which is no longer possible. Instead, create your own EdgeStyle implementation and register it.

## 0.18.0

Release date: `2025-04-26`

For more details, see the [0.18.0 Changelog](https://github.com/maxGraph/maxGraph/releases/tag/v0.18.0) on the GitHub release page.

This new version introduces `BaseGraph` for better control over loaded features, adds new utilities to register default style elements, and significantly reduces bundle size!

## 0.17.0

Release date: `2025-04-06`

For more details, see the [0.17.0 Changelog](https://github.com/maxGraph/maxGraph/releases/tag/v0.17.0) on the GitHub release page.

This new version improves graph fitting, makes i18n fully configurable, and reduces bundle size significantly.

**Breaking Changes**:
- `StylesheetCodec.allowEval` is now set to `false` by default to prevent unwanted use of the eval function, as it carries a possible security risk.
- `Utils.copyTextToClipboard` is no longer available. It was intended to be internal and had been made public by mistake.
- The built-in `Translations` class is no longer used by default. To use it, call `GlobalConfig.i18n = new TranslationsAsI18n()`
- Some functions are now accessible via a namespace:
  - `get`, `getAll`, `load`, `post`, `submit` via `requestUtils`
  - `error`, `popup` via `guiUtils`
- The `utils` namespace has been removed. The remaining properties associated to this namespace have been moved to the `guiUtils` namespace.
- The `cellArrayUtils.filterCells` function has been removed. Use the `Array.filter` function instead.

## 0.16.0

Release date: `2025-03-02`

For more details, see the [0.16.0 Changelog](https://github.com/maxGraph/maxGraph/releases/tag/v0.16.0) on the GitHub release page.

This new version enhances internationalization (i18n), improves connector configurations, and prepares for future updates with tree shaking optimizations.

**Breaking Changes**:
- The `utils.isNullish` and `utils.isNotNullish` functions are now marked as private.
They had been made public by mistake, and had been considered internal since their introduction.
- Some utility functions formerly used to retrieve default values for `CellStateStyle` and `CellStyle` properties, which were intended only for internal use, have been removed.
  - Use the [nullish coalescing operator (??)](https://developer.mozilla.org/en-US/docs/Web/JavaScript/Reference/Operators/Nullish_coalescing)
    and the [Optional chaining (?.)](https://developer.mozilla.org/en-US/docs/Web/JavaScript/Reference/Operators/Optional_chaining) instead.
  - Removed functions:
    - `utils.getValue`
    - `stringUtils.getColor`
    - `stringUtils.getNumber`
    - `stringUtils.getStringValue`
- `Client.isBrowserSupported` has been removed. It didn't correctly validate all prerequisites required to know if the browser supports maxGraph.
So, remove it without replacement.
- `Client.VERSION` moved to `constants.VERSION`.
  - `VERSION` is supposed to be immutable as it represents the actual version of maxGraph.
  - When it was stored in `Client`, it was a static property that could be modified.
  - Moving it to the constants module ensures that it cannot be modified.
- All elements that were in `Client` to manage the configuration of `Translations` have moved to `TranslationsConfig`:
  - `Client.defaultLanguage` to `TranslationsConfig.getDefaultLanguage`
  - `Client.setDefaultLanguage` to `TranslationsConfig.setDefaultLanguage`
  - `Client.language` to `TranslationsConfig.getLanguage`
  - `Client.setLanguage` to `TranslationsConfig.setLanguage`
  - `Client.languages` to `TranslationsConfig.getLanguages`
  - `Client.setLanguages` to `TranslationsConfig.setLanguages`
- `ManhattanConnector` is now configured with the global `ManhattanConnectorConfig` object.
The following properties that were previously on `EdgeStyle` have moved to `ManhattanConnectorConfig`:
  - `MANHATTAN_END_DIRECTIONS` to `endDirections`
  - `MANHATTAN_MAX_ALLOWED_DIRECTION_CHANGE` to `maxAllowedDirectionChange`
  - `MANHATTAN_MAXIMUM_LOOPS` to `maxLoops`
  - `MANHATTAN_START_DIRECTIONS` to `startDirections`
  - `MANHATTAN_STEP` to `step`
- `OrthConnector` is now configured with the global `OrthogonalConnectorConfig` object.
The following properties that were previously on `EdgeStyle` have moved to `OrthogonalConnectorConfig`:
  - `orthBuffer` to `buffer`
  - `orthPointsFallback` to `pointsFallback`
- properties and utility methods previously exposed by `EdgeStyle` are now only internal.
  - The `getRoutePattern` method has been completely removed as it was not being used.
  - Nor was it used in the entire mxGraph and draw.io codebase.

## 0.15.1

Release date: `2025-02-13`

For more details, see the [0.15.1 Changelog](https://github.com/maxGraph/maxGraph/releases/tag/v0.15.1) on the GitHub release page.

This new version includes bug fixes and documentation improvements.

## 0.15.0

Release date: `2025-01-29`

For more details, see the [0.15.0 Changelog](https://github.com/maxGraph/maxGraph/releases/tag/v0.15.0) on the GitHub release page.

This new version offers more configuration options for edge handles (in particular, for virtual bends), and allows the "Entity Relation" connector to be globally configured.

**Breaking Changes**:
- Some properties have been removed from `EdgeHandler` as it was not possible to correctly change their value.
They are replaced by global configuration in `EdgeHandlerConfig`:
  - addEnabled --> addBendOnShiftClickEnabled
  - removeEnabled --> removeBendOnShiftClickEnabled
  - virtualBendOpacity
  - virtualBendsEnabled
- `domUtils.importNodeImplementation` has been removed:
  - This function was only used internally in `mxGraph` to support older versions of IE
  - It was not intended to be part of the public API
  - No migration steps are needed as the function was unused

## 0.14.0

Release date: `2024-11-27`

For more details, see the [0.14.0 Changelog](https://github.com/maxGraph/maxGraph/releases/tag/v0.14.0) on the GitHub release page.

This new version offers more configuration options for vertex and edge handles, and allows certain default style configurations to be globally replaced.

## 0.13.1

Release date: `2024-11-04`

For more details, see the [0.13.1 Changelog](https://github.com/maxGraph/maxGraph/releases/tag/v0.13.1) on the GitHub release page.

This release contains documentation improvements and bug fixes.

## 0.13.0

Release date: `2024-08-19`

For more details, see the [0.13.0 Changelog](https://github.com/maxGraph/maxGraph/releases/tag/v0.13.0) on the GitHub release page.

This new version improves the management of plugins and the overall documentation available in the website.

**Breaking Changes**
- In `Graph`, the properties related to the plugins are now private. This change should not impact users as these properties were not intended to be used directly.
Plugins are assumed to be initialized only by passing them to the `Graph` constructor and retrieved with the `getPlugin` method.

## 0.12.0

Release date: `2024-07-05`

For more details, see the [0.12.0 Changelog](https://github.com/maxGraph/maxGraph/releases/tag/v0.12.0) on the GitHub release page.

This release contains enhancements, documentation improvements and bug fixes.

**Breaking Changes**
- `VertexHandler.rotationEnabled` has been removed as it was not possible to correctly change its value.
Use `VertexHandlerConfig.rotationEnabled` to configure the rotation behavior globally or override the `VertexHandler.isRotationEnabled` method.

## 0.11.0

Release date: `2024-06-09`

For more details, see the [0.11.0 Changelog](https://github.com/maxGraph/maxGraph/releases/tag/v0.11.0) on the GitHub release page.

This release contains enhancements, documentation improvements and bug fixes.

**Breaking Changes**
- In `StencilShape`, the `allowEval` and `defaultLocalized` static properties have been removed. Configure these properties using `StencilShapeConfig`. 
- Logs are no longer sent to `MaxLog` by default. To restore the previous behavior, change maxGraph's global configuration with:
```js
GlobalConfig.logger = new MaxLogAsLogger();
```
- `MaxWindow.activeWindow` is no longer available; it was intended for internal use only, so there's no reason to make it public.
- The signature of `cellArrayUtils.getOpposites` has changed. It now returns an array and take an edges Cell array parameter.
Previously it was returning a function and this was an extra indirection. This is now simpler to use and match the signature of the mxGraph function.
- `cellArrayUtils.restoreClone` is no longer available. It was intended to be private.
- The signature of `cellArrayUtils.cloneCells` has changed. It now returns an array of Cells instead of a function. 
- The `GraphDataModel.cloneCell` function has been moved to the `cellArrayUtils` namespace. The function doesn't use any internal `GraphDataModel`
state, and moving it into `cellArrayUtils` is consistent with the `cloneCells` function already there.

## 0.10.3

Release date: `2024-05-29`

For more details, see the [0.10.3 Changelog](https://github.com/maxGraph/maxGraph/releases/tag/v0.10.3) on the GitHub release page.

This release contains bug fixes.

## 0.10.2

Release date: `2024-05-24`

For more details, see the [0.10.2 Changelog](https://github.com/maxGraph/maxGraph/releases/tag/v0.10.2) on the GitHub release page.

This release contains bug fixes.

## 0.10.1

Release date: `2024-04-23`

For more details, see the [0.10.1 Changelog](https://github.com/maxGraph/maxGraph/releases/tag/v0.10.1) on the GitHub release page.

This release contains documentation improvements and bug fixes.

## 0.10.0

Release date: `2024-04-19`

For more details, see the [0.10.0 Changelog](https://github.com/maxGraph/maxGraph/releases/tag/v0.10.0) on the GitHub release page.

This release contains enhancements, documentation improvements and bug fixes.

## 0.9.0

Release date: `2024-04-08`

For more details, see the [0.9.0 Changelog](https://github.com/maxGraph/maxGraph/releases/tag/v0.9.0) on the GitHub release page.

This release contains documentation improvements and bug fixes.

**Breaking Changes**
- it is no longer possible to pass a 'n' value for the `max` property of the `Multiplicity` class. Pass `null` instead to have the same effect.

## 0.8.0

Release date: `2024-02-14`

For more details, see the [0.8.0 Changelog](https://github.com/maxGraph/maxGraph/releases/tag/v0.8.0) on the GitHub release page.

This release contains new features and bug fixes.

**Breaking Changes**
They mainly impacts TypeScript users and impacts are limited:
- rename the `StyleArrayValue` type into `StyleArrowValue`.
This only has an impact on TypeScript users who use this type explicitly, which should happen rarely.
- `Perimeter` is no longer a class but a value object. This only impact users that had extended the
`Perimeter` class. Regular user that define perimeter style properties using function provided by
 `maxGraph` are not impacted by this change.
- `CellState.perimeter` no longer accept `Function`, but only the `PerimeterFunction`.
  - Passing an arbitrary `Function` was incorrect and always failed at runtime.
  - This change should not impact people using working implementation of perimeter function
  (including these provided by maxGraph) as they already have the right signature. Implementers of
  custom perimeter in TypeScript may have to slightly update their perimeter function declaration.
- `CellStateStyle.loopStyle` no longer accept `Function`, but only the `EdgeStyleFunction` (limited impacts like on the `perimeter` property) 
- `Graph.createEdgeHandler` only accepts `EdgeStyleFunction` for the `edgeStyle` parameter.
- `GraphView` signature method changes
  - `getPerimeterPoint` can now return `null`
  - `getPerimeterBounds` no longer accept null `CellState` and no longer returns `null`
- Some internal methods of `EdgeStyle` are no longer available:
  - `scaleCellState`
  - `scalePointArray`


## 0.7.0

Release date: `2024-01-20`

This release contains new features and bug fixes.

For more details, see the [0.7.0 Changelog](https://github.com/maxGraph/maxGraph/releases/tag/v0.7.0) on the GitHub release page.

## 0.6.0

Release date: `2023-12-22`

**Breaking Changes**
- Codecs supplied by `maxGraph` are no longer registered by default. They **MUST** be registered before performing an `encode` or `decode`.
You can use one of the following functions to register codecs: 
  - `registerAllCodecs`
  - `registerCoreCodecs`
  - `registerEditorCodecs`

To serialize the `maxGraph` model, you can use the `ModelXmlSerializer` class, which registers codecs under the hood.

For more details, see the [0.6.0 Changelog](https://github.com/maxGraph/maxGraph/releases/tag/v0.6.0) on the GitHub release page.

## 0.5.0

Release date: `2023-12-07`

This release contains new features, bug fixes and documentation improvements.

**Breaking Changes**
- the UMD bundle is no more provided in the npm package.

For more details, see the [0.5.0 Changelog](https://github.com/maxGraph/maxGraph/releases/tag/v0.5.0) on the GitHub release page.

## 0.4.1

Release date: `2023-10-30`

This release contains bug fixes and internal improvements.

For more details, see the [0.4.1 Changelog](https://github.com/maxGraph/maxGraph/releases/tag/v0.4.1) on
the GitHub release page.

## 0.4.0

Release date: `2023-09-14`

This release contains new features, bug fixes and documentation improvements.

**Major improvements**
- introduce the Manhattan connector

For more details, see the [0.4.0 Changelog](https://github.com/maxGraph/maxGraph/releases/tag/v0.4.0) on
the GitHub release page.

## 0.3.0

Release date: `2023-07-07`

This release contains new features, bug fixes and documentation improvements.

**Breaking Changes**
- types: `Stylesheet.getDefaultVertexStyle` and `Stylesheet.getDefaultEdgeStyle` no longer return `undefined`.
- remove the `CellMap` type. It was not used in the maxGraph code, which should have no impact.

For more details, see the [0.3.0 Changelog](https://github.com/maxGraph/maxGraph/releases/tag/v0.3.0) on
the GitHub release page.

## 0.2.1

Release date: `2023-06-08`

This is a bug fix release.

For more details, see the [0.2.1 Changelog](https://github.com/maxGraph/maxGraph/releases/tag/v0.2.1) on
the GitHub release page.

## 0.2.0

Release date: `2023-05-22`

This release contains bug fixes and documentation improvements.

**Breaking Changes**:
  - helper functions involving _style in the string form_ have been removed from `styleUtils`. Styles are defined using
  the `CellStateStyle` and it is no longer necessary to process strings. For more details, see [PR #173](https://github.com/maxGraph/maxGraph/pull/173) and commit [5ecfda6](https://github.com/maxGraph/maxGraph/commit/5ecfda6b2b326c86597a3e3a6c4fb0548d3666b8).
  - some types related to `CellStateStyle` have been renamed. For more details, see [PR #165](https://github.com/maxGraph/maxGraph/pull/165) and commit [ca1914b](https://github.com/maxGraph/maxGraph/commit/ca1914b5824eed253556df585337aa07d974e920).
  - some properties of `CellStateStyle` have changed (removed or renamed). The renamed properties better match the former `mxGraph` properties. For more details, see [PR #165](https://github.com/maxGraph/maxGraph/pull/165) and commit [ca1914b](https://github.com/maxGraph/maxGraph/commit/ca1914b5824eed253556df585337aa07d974e920).

For more details, see the [0.2.0 Changelog](https://github.com/maxGraph/maxGraph/releases/tag/v0.2.0) on
the GitHub release page.

## 0.1.0

Release date: `2022-11-22`

Initial `mxGraph` implementation. This is an **alpha** version.

Starting from the mxGraph 4.2.2 release, we
- moved code to ES9
- removed Internet Explorer specific code
- migrated to TypeScript, based on the work initiated in [typed-mxgraph](https://github.com/typed-mxgraph/typed-mxgraph)
- migrated the examples to [Storybook](https://storybook.js.org/)

For more details, see the [0.1.0 Changelog](https://github.com/maxGraph/maxGraph/releases/tag/v0.1.0) in the GitHub releases page.


## `mxGraph` Change Log

The `maxGraph`implementation is derived from `mxGraph` version `4.2.2`, released on `28-OCT-2020`.

The mxGraph change log can be found at the following addresses:
  - https://github.com/jgraph/mxgraph/blob/v4.2.2/ChangeLog
  - https://github.com/maxGraph/maxGraph/blob/f9d757548ea8fb924c1ac47117d1e5b05bc58a6b/ChangeLog

This repository previously stored the `mxGraph` tags, they have been removed to only keep the `maxGraph` tags. See discussions
in [#92](https://github.com/maxGraph/maxGraph/issues/92) for more details.

The former `mxGraph` tags can be found in https://github.com/jgraph/mxgraph, or you can find their related commit in the list below: 
- vpages-test-1700-24092012 09639c08cf28cb1b418bd1b05c9e6f93f61aaf88
- vdeployment_test 09639c08cf28cb1b418bd1b05c9e6f93f61aaf88
- v4.2.2 81dcd5cc86d48792c194ebaa3437a7ebb7a2f9d1
- v4.2.1 273779f744f4ff9012847a423bbb620839da58bb
- v4.2.0 aa11697fbd5ba9f4bb0fd28ee147689c3a75c226
- v4.1.1 25a2da3d752f17b659fdb9e9f5f8d428f5bd4889
- v4.1.0 c73f7a00cb28404427d1d24e2e31d4ce622beb75
- v4.0.6 51382db43061ac4f30a87c835d17e306378b1af4
- v4.0.5 44fb5af106bafabe120b065d0c8aa4545a526639
- v4.0.4 91c87f32d91b61e7d731c1a940cf0e9b9aaf4a77
- v4.0.3 12621211eed3495188c95bbc4b3020a1db451df5
- v4.0.2 47c035808ae7fa2e5ef072031ca79ca2d873ab59
- v4.0.1 7bb0ef2877d526fb68b45d754fe088af18758d7c
- v4.0.0 33911ed7e055c17b74d0367f5f1f6c9ee4b4fd44
- v3.9.12 62bca567b0c1eda8760f9834f0a40d8221ebce04
- v3.9.11 55d6851cb426ea53f79fa71f97f37ac81d38bc43
- v3.9.10 4f680fe27e9103af2aa83007b66ca963e6a45497
- v3.9.9 d5c1345ec946b9d55a9c2a8c1c5df0f154561edf
- v3.9.8 bc595336f93db1889158a45651ffa9b52009af0b
- v3.9.7 f4ec51f7049a725e32f71a5d1811790d92259716
- v3.9.6 e7f3573c91043840f2304bfa5b5986f719bfb394
- v3.9.5 641f6cca6679b1270dfbbb24029daac686ee75ec
- v3.9.4 e6a6ed657d004f6f17b3ec5b403c97ffa6e672ef
- v3.9.3 02112de29a26f8c575585b843e21c71d6d36acfa
- v3.9.2 5862280aa421e2a9448f32437906c80c4be7ce10
- v3.9.1 dd54a4dc85f68f22907f22d896fb121b39852118
- v3.9.0 ec3d5af0ee1152569a7cf4e4c99f764cca24b72e
- v3.8.0 58d19b2379444c92038f27345668a41d9cc16707
- v3.7.6 97b3718db64a6ca9afb3382de2926eb8da660052
- v3.7.5 8dea670d0aba25347900869c023bb1710832371d
- v3.7.4 0810c3895c0f29b2fe148ead8ad8f11bc567fc28
- v3.7.3 7a16775f676b83165fd331b900fbee7bc4402619
- v3.7.2 35d8571728de3a54f2ab3385a0df469d1d80c164
- v3.7.1 7314db0c7a8cb6dbfb18431e6ab574c804afdb22
- v3.7.0.1 9a8f5006221214622f36b5cc2d864e9344f18fb8
- v3.7.0.0 1b2e632c45f9d1a78491c2380ccd51a1acc73912
- v3.6.0.0 3c2d9429d70ded25c0db1c561d841935b275cefd
- v3.5.1.5 97fbbaf0fae7a9e008638d5d703d645810cd19ec
- v3.5.1.4 5d7331fd0104998a05d56e9d5edacb057b7a96b9
- v3.5.1.3 8da7d140ef0c08e87e72303915819498b816675d
- v3.5.1.2 cce977665879d224d9fdff58ca8a189401e385f6
- v3.5.1.1 01edf02ec1b151a6ddf6de51e6ff24e9da6d42c5
- v3.5.1.0 e409e12a8d150b64ce28416845ccbc4655c4f82c
- v3.5.0.0 7f4867f977574ad49362d9cdbc457ad310b8a59e
- v3.4.1.3 38bfe73d614944b61ba0a3fc6281b8db22104495
- v3.4.1.2 ee52fb9b1d2e499867bee55cd55546951f616dcc
- v3.4.1.1 d4fb237920b1a2fd6332034afee5176ee0e066c2
- v3.4.1.0 467fb7eb7988f5e9070aeef003e05158d3e02cfe
- v3.4.0.3 bc79dfc5e79061abb9fd64ac069bd2ddb172baac
- v3.4.0.2 dc938d3071e1b52984465ac4eead7f48d0c1f34e
- v3.4.0.1 0925f2fc9518bc4132e138a2c5b6090690176830
- v3.4.0.0 7815de6cb83a7d763b4b0504821dc81024384e96
- v3.3.1.1 b030680f823cccac556fce16aac1c43dca02eb01
- v3.3.1.0 4ac82539ccb9a76aabd478fdb5691ec19683c7a4
- v3.3.0.1 084abe9b46e164e962159998422ce33405c40aab
- v3.3.0.0 731bcee03bb50beb02c3a213a5432a558d49e849
- v3.2.0.0 83f392cc7d2e8a3b4e467a479cf0b803a219d042
- v3.1.3.0 74c7f9d5c45a67c6b6620fd1542e28872ae87808
- v3.1.2.2 59cd1add8d0f198c41d98c4c9d7dd613df38e57d
- v3.1.2.1 b2b4b59e7d7843349be2c50057f963d53220072b
- v3.1.2.0 f876b08e84ec8abddc95cea6a2618c89007ae0cc
- v3.1.1.1 5ec7d819c4cf1ebab532d53ac0369218d9752920
- v3.1.1.0 915cf660de4a981020821c66a2bf191db2c1b549
- v3.1.0.1 71bf3abcb8d836d54fb32498eb05f1fd32b15752
- v3.1.0.0 9213930db03e2a2f5d8b32695a6f9da77a29be6d
- v3.0.1.1 4733648ef2f9a26316f9eafc425763b749b5ac3a
- v3.0.1.0 f48087f82bbeb660abb2bd53407cb82924091307
- v3.0.0.0 828b939ea76aa4a252511476926b5d6b1bdbb0b5
- v2.9.0.1 c1501a882b2723f1568b53ba3a99a63779761bfa
- v2.9.0.0 45524e4eb78f8c77367fad78bab4dc1298397a67
- v2.8.2.0 cd22a58ab5312270b832d3e9bccd695d82a6ea5f
- v2.8.1.0 70a6743c34943139efbdf5b374c86cc37e53a866
- v2.8.0.0 ff6744c75439fd9d51f41b6978787abdb0e7d7cc
- v2.7.0.0 3182bec5475bade5ea757634ec14134842897526
- v2.6.0.0 fbd2e146d276d9fa22e9655c1c80f57a6dbf65bb
- v2.5.1.1 9f895151adec7c64ea71922acd31bf9b912bd62b
- v2.5.1.0 04b1c6d4877143e1763f6043a3e222ec62b9ff31
- v2.5.0.3 99fc49e85e8e8fbaf14cc6cb226e84b4dc48c637
- v2.5.0.2 088f3f4e25b1a991383ea906ac8753a2ad082813
- v2.5.0.1
- v2.5.0.0 1db5e92ac7833d36d39a009d85565eb42467a01e
- v2.4.1.0 85765d1b248ca9f06da8d0b19d63f5d91ebc3858
- v2.4.0.4 9fd84ceccade6a48573d7d49e6f7c65ac4264ff7
- v2.4.0.3 8df1a017d76b35ee48fd517ae8b7b177650a03ec
- v2.4.0.2 371344bad70a10cccb61c5ed7f31b8953795d91d
- v2.4.0.1 e264f196cc2d3aabff252dc3ae2279f7e8bacde0
- v2.4.0.0 138e53ebee947bc95446cb2515d604b52d696d9f
- v2.3.0.5 a425c3cd8abede042fd0b0aca9393a9a70e125a5
- v2.3.0.4 fb032c6f8c707c098bcaf902a1c33e6fbc86f946
- v2.3.0.3 ea516c51412ba5717b9e87c2d015746ff6d4adc8
- v2.3.0.2 310fd539558af5096b0c5924ac8013dc271d39a1
- v2.3.0.1 c9167b72ce562237405f135b78a8e4ec0a674d10
- v2.3.0.0 e42acd98f27f13740b030cfc61e61caa53606c49
- v2.2.0.5 4b9d6b563fc9746e69796a05781643aeadd62925
- v2.2.0.4 0b5417082707a719e3b351dc026de681e2ac0bda
- v2.2.0.3 ee658e6903d33e9a8080f29b7d507a378afefb3e
- v2.2.0.2 31001278bebc41cf96c935b5ebcc51bbb3e6f82b
- v2.2.0.1 6b00bd8ea0b02f86821841e09f57c3da4554b8e9
- v2.2.0.0 603a5f7e1e7ac9b10a019d231096ddf47ac0c19a
- v2.1.1.2 53b1f6acd266b36593a2d08c117635440337dec4
- v2.1.1.1 5baaf3e5c085333dc6b0dc3eb31b9acd4ecea093
- v2.1.1.0 ae6237648ddba4d01ffba21604a9e6d91cfe6f73
- v2.1.0.9 c1a511a0a0b0ce4cdce6433d1def6e5d971fd03c
- v2.1.0.8 952b29b9afcb754ceec398909cc1d48d54cd8eff
- v2.1.0.7 5d2641995eea1f8b714db0ee2516929541a79581
- v2.1.0.6 d6ace403d67ef5c6b4fab11f69ef752dd145e7de
- v2.1.0.5 1dd199a3ae51f7c5cf391fd7bc8e72c32598a8db
- v2.1.0.4 a7ce177fa30ab10dfff9a60325f84d6156035f46
- v2.1.0.3 fe2375924a3b54871ddc8e99ee7ea18cd40f44e0
- v2.1.0.2 8950dd8e88937b699d140ece8d6dd2cb3666d98b
- v2.1.0.1 4fe3144a9147a578bd5d673b8c5908a1a611fac7
- v2.1.0.0 8602a11f0f3abf67d7bbc1fa34018ab176af7ca3
- v2.0.0.1 5dc3a07195313fd134bf8b058f4ae1d660202e07
- v2.0.0.0 3bbcad7e0fd4c0c1a1000c56691d936426730c7a
- v1.14.0.2 3f2512fe8752c1300b50b07b315dff9dc4ccd975
- v1.13.0.17 34ee3371baead0aa91e40c3fbefce8576a3f1b7b
- v1.13.0.16 67eaf25c68418150d2b91786278a2b43ff762cdc
- v1.13.0.15 8d6d8504e9ff87e7783451f6ad507fb9bb2e1928
- v1.13.0.14 1f8163f8a5f32be44a621da7db448f1185bfb68f
- v1.13.0.13 1f8163f8a5f32be44a621da7db448f1185bfb68f
- v1.13.0.12 98b7a08be1f9bf957c1ce98e77cf26fc195b6578
- v1.13.0.11 edf8bacd109b1258abb00ad9485801be9dabdd1f
- v1.13.0.10 cfaf794b7a4cb4a751591c582c22a4fc647a9066
- v1.13.0.9 051ae6947eac69ee6c32aac37f79bdef1f920057
- v1.13.0.8 4a22fac6217268178b2a1544a6fdd28d612b24fe
- v1.13.0.7 09ed53864fe4b1c1ec61750840fc50ca13716731
- v1.13.0.6 f3f3ed6a2499de580344bed0b6fda2a646185988
- v1.13.0.5 3c12caa190a274df6bde6d4c8ed7e8e353b4c6f2
- v1.13.0.4 050668f1b1651f4e16a1e61e94ffc9336d614e86
- v1.13.0.3 3cf9ec35f1de12905dbfe24c2b0b93297145b343
- v1.13.0.2 27702057a3977f49ba30562f1bccbebacbe53c5b
- v1.13.0.1 95af718eda1f2fe61a1399a049b23601865e6eef
- v1.13.0.0 c11360842638913502a36c639c33bedc6eecebde
- v1.12.0.2 d2324715a1295ed67ed5a47b62e2837a984a679b
- v1.12.0.1 07a9c2b1be6a55383cb594f031a8789de2d97b5d
- v1.12.0.0 9138794c1f68124498aec9b77d02d26b214338a1
- v1.11.0.0 62d359a5e77def0e3b8f669a7e5343f62b14eaf6
- v1.10.4.3 bd324b6562dd695b1cfa27ea6b173aa477f7fb3e
- v1.10.4.2 980f7e558be6b71ff2abfc29682ed657309d6713
- v1.10.4.1 a607c0ffbd940208077148a7b37583e3f854661a
- v1.10.4.0 64fc90d13ed018d183a20340e1ff27b4bc00bbb7
- v1.10.3.2 a29646eaef5b886710f7fbc275ecbd2ac802bd6c
- v1.10.3.1 85e5b32551bcdab723077b79736cb7fa51de4a24
- v1.10.2.1 fbdb0b867332f924c4459830b3d330f34c2d6f4e
- v1.2.0.0 6ad8e6a083f1cf002945fe34e088236b19b8be3f
- test1 bf147d7bfab4bfc159605b4bdf66b5e80eee0819
- 1.10.3.0 78089c7d8754af7fbf2feee57ff210525913417d

<|MERGE_RESOLUTION|>--- conflicted
+++ resolved
@@ -11,17 +11,11 @@
 
 **Breaking Changes**:
 - Some enums have been removed. Use the string counterparts from related types:
-<<<<<<< HEAD
-  - `constants.ALIGN` --> `AlignValue` and `VAlignValue` 
-  - `constants.ARROW` --> `ArrowValue`
-  - `constants.DIRECTION` --> `DirectionValue`
-  - `constants.EDGESTYLE` --> `EdgeStyleValue` 
-=======
   - `constants.ALIGN` --> `AlignValue` and `VAlignValue`
   - `constants.DIALECT` --> `DialectValue`
   - `constants.ARROW` --> `ArrowValue`
+  - `constants.DIRECTION` --> `DirectionValue`
   - `constants.EDGESTYLE` --> `EdgeStyleValue`
->>>>>>> 0557ca65
   - `constants.PERIMETER` --> `PerimeterValue`
   - `constants.RENDERING_HINT`: no replacement as it wasn't used
   - `constants.SHAPE` --> `ShapeValue`
