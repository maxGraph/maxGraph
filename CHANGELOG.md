--- conflicted
+++ resolved
@@ -3,15 +3,12 @@
 ## UNRELEASED
 
 **Breaking Changes**
-<<<<<<< HEAD
+- In `StencilShape`, the `allowEval` and `defaultLocalized` static properties have been removed. Configure these properties using `StencilShapeConfig`. 
 - Logs are no longer sent to `MaxLog` by default. To restore the previous behavior, change maxGraph's global configuration with:
 ```js
 GlobalConfig.logger = new MaxLogAsLogger();
 ```
 - `MaxWindow.activeWindow` is no longer available; it was intended for internal use only, so there's no reason to make it public.
-=======
-- In `StencilShape`, the `allowEval` and `defaultLocalized` static properties have been removed. Configure these properties using `StencilShapeConfig`. 
->>>>>>> f89ae85f
 
 ## 0.10.3
 
