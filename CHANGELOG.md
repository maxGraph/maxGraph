# `maxGraph` Change Log

All versions and breaking changes of [maxGraph](https://github.com/maxGraph/maxGraph) are documented here. We use [semantic versioning](http://semver.org/) for versions.

For more details on the contents of a release, see [the GitHub release page] (https://github.com/maxGraph/maxGraph/releases).


## Unreleased

_**Note:** Yet to be released breaking changes appear here._

<<<<<<< HEAD
**Breaking Changes**:
- The `utils.isNullish` and `utils.isNotNullish` functions are now marked as private.
They had been made public by mistake, and had been considered internal since their introduction.
=======
## 0.15.1

Release date: `2025-02-13`

For more details, see the [0.15.1 Changelog](https://github.com/maxGraph/maxGraph/releases/tag/v0.15.1) on the GitHub release page.

This new version includes bug fixes and documentation improvements.
>>>>>>> f325b041

## 0.15.0

Release date: `2025-01-29`

For more details, see the [0.15.0 Changelog](https://github.com/maxGraph/maxGraph/releases/tag/v0.15.0) on the GitHub release page.

This new version offers more configuration options for edge handles (in particular, for virtual bends), and allows the "Entity Relation" connector to be globally configured.

**Breaking Changes**:
- Some properties have been removed from `EdgeHandler` as it was not possible to correctly change their value.
They are replaced by global configuration in `EdgeHandlerConfig`:
  - addEnabled --> addBendOnShiftClickEnabled
  - removeEnabled --> removeBendOnShiftClickEnabled
  - virtualBendOpacity
  - virtualBendsEnabled
- `domUtils.importNodeImplementation` has been removed:
  - This function was only used internally in `mxGraph` to support older versions of IE
  - It was not intended to be part of the public API
  - No migration steps are needed as the function was unused

## 0.14.0

Release date: `2024-11-27`

For more details, see the [0.14.0 Changelog](https://github.com/maxGraph/maxGraph/releases/tag/v0.14.0) on the GitHub release page.

This new version offers more configuration options for vertex and edge handles, and allows certain default style configurations to be globally replaced.

## 0.13.1

Release date: `2024-11-04`

For more details, see the [0.13.1 Changelog](https://github.com/maxGraph/maxGraph/releases/tag/v0.13.1) on the GitHub release page.

This release contains documentation improvements and bug fixes.

## 0.13.0

Release date: `2024-08-19`

For more details, see the [0.13.0 Changelog](https://github.com/maxGraph/maxGraph/releases/tag/v0.13.0) on the GitHub release page.

This new version improves the management of plugins and the overall documentation available in the website.

**Breaking Changes**
- In `Graph`, the properties related to the plugins are now private. This change should not impact users as these properties were not intended to be used directly.
Plugins are assumed to be initialized only by passing them to the `Graph` constructor and retrieved with the `getPlugin` method.

## 0.12.0

Release date: `2024-07-05`

For more details, see the [0.12.0 Changelog](https://github.com/maxGraph/maxGraph/releases/tag/v0.12.0) on the GitHub release page.

This release contains enhancements, documentation improvements and bug fixes.

**Breaking Changes**
- `VertexHandler.rotationEnabled` has been removed as it was not possible to correctly change its value.
Use `VertexHandlerConfig.rotationEnabled` to configure the rotation behavior globally or override the `VertexHandler.isRotationEnabled` method.

## 0.11.0

Release date: `2024-06-09`

For more details, see the [0.11.0 Changelog](https://github.com/maxGraph/maxGraph/releases/tag/v0.11.0) on the GitHub release page.

This release contains enhancements, documentation improvements and bug fixes.

**Breaking Changes**
- In `StencilShape`, the `allowEval` and `defaultLocalized` static properties have been removed. Configure these properties using `StencilShapeConfig`. 
- Logs are no longer sent to `MaxLog` by default. To restore the previous behavior, change maxGraph's global configuration with:
```js
GlobalConfig.logger = new MaxLogAsLogger();
```
- `MaxWindow.activeWindow` is no longer available; it was intended for internal use only, so there's no reason to make it public.
- The signature of `cellArrayUtils.getOpposites` has changed. It now returns an array and take an edges Cell array parameter.
Previously it was returning a function and this was an extra indirection. This is now simpler to use and match the signature of the mxGraph function.
- `cellArrayUtils.restoreClone` is no longer available. It was intended to be private.
- The signature of `cellArrayUtils.cloneCells` has changed. It now returns an array of Cells instead of a function. 
- The `GraphDataModel.cloneCell` function has been moved to the `cellArrayUtils` namespace. The function doesn't use any internal `GraphDataModel`
state, and moving it into `cellArrayUtils` is consistent with the `cloneCells` function already there.

## 0.10.3

Release date: `2024-05-29`

For more details, see the [0.10.3 Changelog](https://github.com/maxGraph/maxGraph/releases/tag/v0.10.3) on the GitHub release page.

This release contains bug fixes.

## 0.10.2

Release date: `2024-05-24`

For more details, see the [0.10.2 Changelog](https://github.com/maxGraph/maxGraph/releases/tag/v0.10.2) on the GitHub release page.

This release contains bug fixes.

## 0.10.1

Release date: `2024-04-23`

For more details, see the [0.10.1 Changelog](https://github.com/maxGraph/maxGraph/releases/tag/v0.10.1) on the GitHub release page.

This release contains documentation improvements and bug fixes.

## 0.10.0

Release date: `2024-04-19`

For more details, see the [0.10.0 Changelog](https://github.com/maxGraph/maxGraph/releases/tag/v0.10.0) on the GitHub release page.

This release contains enhancements, documentation improvements and bug fixes.

## 0.9.0

Release date: `2024-04-08`

For more details, see the [0.9.0 Changelog](https://github.com/maxGraph/maxGraph/releases/tag/v0.9.0) on the GitHub release page.

This release contains documentation improvements and bug fixes.

**Breaking Changes**
- it is no longer possible to pass a 'n' value for the `max` property of the `Multiplicity` class. Pass `null` instead to have the same effect.

## 0.8.0

Release date: `2024-02-14`

For more details, see the [0.8.0 Changelog](https://github.com/maxGraph/maxGraph/releases/tag/v0.8.0) on the GitHub release page.

This release contains new features and bug fixes.

**Breaking Changes**
They mainly impacts TypeScript users and impacts are limited:
- rename the `StyleArrayValue` type into `StyleArrowValue`.
This only has an impact on TypeScript users who use this type explicitly, which should happen rarely.
- `Perimeter` is no longer a class but a value object. This only impact users that had extended the
`Perimeter` class. Regular user that define perimeter style properties using function provided by
 `maxGraph` are not impacted by this change.
- `CellState.perimeter` no longer accept `Function`, but only the `PerimeterFunction`.
  - Passing an arbitrary `Function` was incorrect and always failed at runtime.
  - This change should not impact people using working implementation of perimeter function
  (including these provided by maxGraph) as they already have the right signature. Implementers of
  custom perimeter in TypeScript may have to slightly update their perimeter function declaration.
- `CellStateStyle.loopStyle` no longer accept `Function`, but only the `EdgeStyleFunction` (limited impacts like on the `perimeter` property) 
- `Graph.createEdgeHandler` only accepts `EdgeStyleFunction` for the `edgeStyle` parameter.
- `GraphView` signature method changes
  - `getPerimeterPoint` can now return `null`
  - `getPerimeterBounds` no longer accept null `CellState` and no longer returns `null`
- Some internal methods of `EdgeStyle` are no longer available:
  - `scaleCellState`
  - `scalePointArray`


## 0.7.0

Release date: `2024-01-20`

This release contains new features and bug fixes.

For more details, see the [0.7.0 Changelog](https://github.com/maxGraph/maxGraph/releases/tag/v0.7.0) on the GitHub release page.

## 0.6.0

Release date: `2023-12-22`

**Breaking Changes**
- Codecs supplied by `maxGraph` are no longer registered by default. They **MUST** be registered before performing an `encode` or `decode`.
You can use one of the following functions to register codecs: 
  - `registerAllCodecs`
  - `registerCoreCodecs`
  - `registerEditorCodecs`

To serialize the `maxGraph` model, you can use the `ModelXmlSerializer` class, which registers codecs under the hood.

For more details, see the [0.6.0 Changelog](https://github.com/maxGraph/maxGraph/releases/tag/v0.6.0) on the GitHub release page.

## 0.5.0

Release date: `2023-12-07`

This release contains new features, bug fixes and documentation improvements.

**Breaking Changes**
- the UMD bundle is no more provided in the npm package.

For more details, see the [0.5.0 Changelog](https://github.com/maxGraph/maxGraph/releases/tag/v0.5.0) on the GitHub release page.

## 0.4.1

Release date: `2023-10-30`

This release contains bug fixes and internal improvements.

For more details, see the [0.4.1 Changelog](https://github.com/maxGraph/maxGraph/releases/tag/v0.4.1) on
the GitHub release page.

## 0.4.0

Release date: `2023-09-14`

This release contains new features, bug fixes and documentation improvements.

**Major improvements**
- introduce the Manhattan connector

For more details, see the [0.4.0 Changelog](https://github.com/maxGraph/maxGraph/releases/tag/v0.4.0) on
the GitHub release page.

## 0.3.0

Release date: `2023-07-07`

This release contains new features, bug fixes and documentation improvements.

**Breaking Changes**
- types: `Stylesheet.getDefaultVertexStyle` and `Stylesheet.getDefaultEdgeStyle` no longer return `undefined`.
- remove the `CellMap` type. It was not used in the maxGraph code, which should have no impact.

For more details, see the [0.3.0 Changelog](https://github.com/maxGraph/maxGraph/releases/tag/v0.3.0) on
the GitHub release page.

## 0.2.1

Release date: `2023-06-08`

This is a bug fix release.

For more details, see the [0.2.1 Changelog](https://github.com/maxGraph/maxGraph/releases/tag/v0.2.1) on
the GitHub release page.

## 0.2.0

Release date: `2023-05-22`

This release contains bug fixes and documentation improvements.

**Breaking Changes**:
  - helper functions involving _style in the string form_ have been removed from `styleUtils`. Styles are defined using
  the `CellStateStyle` and it is no longer necessary to process strings. For more details, see [PR #173](https://github.com/maxGraph/maxGraph/pull/173) and commit [5ecfda6](https://github.com/maxGraph/maxGraph/commit/5ecfda6b2b326c86597a3e3a6c4fb0548d3666b8).
  - some types related to `CellStateStyle` have been renamed. For more details, see [PR #165](https://github.com/maxGraph/maxGraph/pull/165) and commit [ca1914b](https://github.com/maxGraph/maxGraph/commit/ca1914b5824eed253556df585337aa07d974e920).
  - some properties of `CellStateStyle` have changed (removed or renamed). The renamed properties better match the former `mxGraph` properties. For more details, see [PR #165](https://github.com/maxGraph/maxGraph/pull/165) and commit [ca1914b](https://github.com/maxGraph/maxGraph/commit/ca1914b5824eed253556df585337aa07d974e920).

For more details, see the [0.2.0 Changelog](https://github.com/maxGraph/maxGraph/releases/tag/v0.2.0) on
the GitHub release page.

## 0.1.0

Release date: `2022-11-22`

Initial `mxGraph` implementation. This is an **alpha** version.

Starting from the mxGraph 4.2.2 release, we
- moved code to ES9
- removed Internet Explorer specific code
- migrated to TypeScript, based on the work initiated in [typed-mxgraph](https://github.com/typed-mxgraph/typed-mxgraph)
- migrated the examples to [Storybook](https://storybook.js.org/)

For more details, see the [0.1.0 Changelog](https://github.com/maxGraph/maxGraph/releases/tag/v0.1.0) in the GitHub releases page.


## `mxGraph` Change Log

The `maxGraph`implementation is derived from `mxGraph` version `4.2.2`, released on `28-OCT-2020`.

The mxGraph change log can be found at the following addresses:
  - https://github.com/jgraph/mxgraph/blob/v4.2.2/ChangeLog
  - https://github.com/maxGraph/maxGraph/blob/f9d757548ea8fb924c1ac47117d1e5b05bc58a6b/ChangeLog

This repository previously stored the `mxGraph` tags, they have been removed to only keep the `maxGraph` tags. See discussions
in [#92](https://github.com/maxGraph/maxGraph/issues/92) for more details.

The former `mxGraph` tags can be found in https://github.com/jgraph/mxgraph, or you can find their related commit in the list below: 
- vpages-test-1700-24092012 09639c08cf28cb1b418bd1b05c9e6f93f61aaf88
- vdeployment_test 09639c08cf28cb1b418bd1b05c9e6f93f61aaf88
- v4.2.2 81dcd5cc86d48792c194ebaa3437a7ebb7a2f9d1
- v4.2.1 273779f744f4ff9012847a423bbb620839da58bb
- v4.2.0 aa11697fbd5ba9f4bb0fd28ee147689c3a75c226
- v4.1.1 25a2da3d752f17b659fdb9e9f5f8d428f5bd4889
- v4.1.0 c73f7a00cb28404427d1d24e2e31d4ce622beb75
- v4.0.6 51382db43061ac4f30a87c835d17e306378b1af4
- v4.0.5 44fb5af106bafabe120b065d0c8aa4545a526639
- v4.0.4 91c87f32d91b61e7d731c1a940cf0e9b9aaf4a77
- v4.0.3 12621211eed3495188c95bbc4b3020a1db451df5
- v4.0.2 47c035808ae7fa2e5ef072031ca79ca2d873ab59
- v4.0.1 7bb0ef2877d526fb68b45d754fe088af18758d7c
- v4.0.0 33911ed7e055c17b74d0367f5f1f6c9ee4b4fd44
- v3.9.12 62bca567b0c1eda8760f9834f0a40d8221ebce04
- v3.9.11 55d6851cb426ea53f79fa71f97f37ac81d38bc43
- v3.9.10 4f680fe27e9103af2aa83007b66ca963e6a45497
- v3.9.9 d5c1345ec946b9d55a9c2a8c1c5df0f154561edf
- v3.9.8 bc595336f93db1889158a45651ffa9b52009af0b
- v3.9.7 f4ec51f7049a725e32f71a5d1811790d92259716
- v3.9.6 e7f3573c91043840f2304bfa5b5986f719bfb394
- v3.9.5 641f6cca6679b1270dfbbb24029daac686ee75ec
- v3.9.4 e6a6ed657d004f6f17b3ec5b403c97ffa6e672ef
- v3.9.3 02112de29a26f8c575585b843e21c71d6d36acfa
- v3.9.2 5862280aa421e2a9448f32437906c80c4be7ce10
- v3.9.1 dd54a4dc85f68f22907f22d896fb121b39852118
- v3.9.0 ec3d5af0ee1152569a7cf4e4c99f764cca24b72e
- v3.8.0 58d19b2379444c92038f27345668a41d9cc16707
- v3.7.6 97b3718db64a6ca9afb3382de2926eb8da660052
- v3.7.5 8dea670d0aba25347900869c023bb1710832371d
- v3.7.4 0810c3895c0f29b2fe148ead8ad8f11bc567fc28
- v3.7.3 7a16775f676b83165fd331b900fbee7bc4402619
- v3.7.2 35d8571728de3a54f2ab3385a0df469d1d80c164
- v3.7.1 7314db0c7a8cb6dbfb18431e6ab574c804afdb22
- v3.7.0.1 9a8f5006221214622f36b5cc2d864e9344f18fb8
- v3.7.0.0 1b2e632c45f9d1a78491c2380ccd51a1acc73912
- v3.6.0.0 3c2d9429d70ded25c0db1c561d841935b275cefd
- v3.5.1.5 97fbbaf0fae7a9e008638d5d703d645810cd19ec
- v3.5.1.4 5d7331fd0104998a05d56e9d5edacb057b7a96b9
- v3.5.1.3 8da7d140ef0c08e87e72303915819498b816675d
- v3.5.1.2 cce977665879d224d9fdff58ca8a189401e385f6
- v3.5.1.1 01edf02ec1b151a6ddf6de51e6ff24e9da6d42c5
- v3.5.1.0 e409e12a8d150b64ce28416845ccbc4655c4f82c
- v3.5.0.0 7f4867f977574ad49362d9cdbc457ad310b8a59e
- v3.4.1.3 38bfe73d614944b61ba0a3fc6281b8db22104495
- v3.4.1.2 ee52fb9b1d2e499867bee55cd55546951f616dcc
- v3.4.1.1 d4fb237920b1a2fd6332034afee5176ee0e066c2
- v3.4.1.0 467fb7eb7988f5e9070aeef003e05158d3e02cfe
- v3.4.0.3 bc79dfc5e79061abb9fd64ac069bd2ddb172baac
- v3.4.0.2 dc938d3071e1b52984465ac4eead7f48d0c1f34e
- v3.4.0.1 0925f2fc9518bc4132e138a2c5b6090690176830
- v3.4.0.0 7815de6cb83a7d763b4b0504821dc81024384e96
- v3.3.1.1 b030680f823cccac556fce16aac1c43dca02eb01
- v3.3.1.0 4ac82539ccb9a76aabd478fdb5691ec19683c7a4
- v3.3.0.1 084abe9b46e164e962159998422ce33405c40aab
- v3.3.0.0 731bcee03bb50beb02c3a213a5432a558d49e849
- v3.2.0.0 83f392cc7d2e8a3b4e467a479cf0b803a219d042
- v3.1.3.0 74c7f9d5c45a67c6b6620fd1542e28872ae87808
- v3.1.2.2 59cd1add8d0f198c41d98c4c9d7dd613df38e57d
- v3.1.2.1 b2b4b59e7d7843349be2c50057f963d53220072b
- v3.1.2.0 f876b08e84ec8abddc95cea6a2618c89007ae0cc
- v3.1.1.1 5ec7d819c4cf1ebab532d53ac0369218d9752920
- v3.1.1.0 915cf660de4a981020821c66a2bf191db2c1b549
- v3.1.0.1 71bf3abcb8d836d54fb32498eb05f1fd32b15752
- v3.1.0.0 9213930db03e2a2f5d8b32695a6f9da77a29be6d
- v3.0.1.1 4733648ef2f9a26316f9eafc425763b749b5ac3a
- v3.0.1.0 f48087f82bbeb660abb2bd53407cb82924091307
- v3.0.0.0 828b939ea76aa4a252511476926b5d6b1bdbb0b5
- v2.9.0.1 c1501a882b2723f1568b53ba3a99a63779761bfa
- v2.9.0.0 45524e4eb78f8c77367fad78bab4dc1298397a67
- v2.8.2.0 cd22a58ab5312270b832d3e9bccd695d82a6ea5f
- v2.8.1.0 70a6743c34943139efbdf5b374c86cc37e53a866
- v2.8.0.0 ff6744c75439fd9d51f41b6978787abdb0e7d7cc
- v2.7.0.0 3182bec5475bade5ea757634ec14134842897526
- v2.6.0.0 fbd2e146d276d9fa22e9655c1c80f57a6dbf65bb
- v2.5.1.1 9f895151adec7c64ea71922acd31bf9b912bd62b
- v2.5.1.0 04b1c6d4877143e1763f6043a3e222ec62b9ff31
- v2.5.0.3 99fc49e85e8e8fbaf14cc6cb226e84b4dc48c637
- v2.5.0.2 088f3f4e25b1a991383ea906ac8753a2ad082813
- v2.5.0.1
- v2.5.0.0 1db5e92ac7833d36d39a009d85565eb42467a01e
- v2.4.1.0 85765d1b248ca9f06da8d0b19d63f5d91ebc3858
- v2.4.0.4 9fd84ceccade6a48573d7d49e6f7c65ac4264ff7
- v2.4.0.3 8df1a017d76b35ee48fd517ae8b7b177650a03ec
- v2.4.0.2 371344bad70a10cccb61c5ed7f31b8953795d91d
- v2.4.0.1 e264f196cc2d3aabff252dc3ae2279f7e8bacde0
- v2.4.0.0 138e53ebee947bc95446cb2515d604b52d696d9f
- v2.3.0.5 a425c3cd8abede042fd0b0aca9393a9a70e125a5
- v2.3.0.4 fb032c6f8c707c098bcaf902a1c33e6fbc86f946
- v2.3.0.3 ea516c51412ba5717b9e87c2d015746ff6d4adc8
- v2.3.0.2 310fd539558af5096b0c5924ac8013dc271d39a1
- v2.3.0.1 c9167b72ce562237405f135b78a8e4ec0a674d10
- v2.3.0.0 e42acd98f27f13740b030cfc61e61caa53606c49
- v2.2.0.5 4b9d6b563fc9746e69796a05781643aeadd62925
- v2.2.0.4 0b5417082707a719e3b351dc026de681e2ac0bda
- v2.2.0.3 ee658e6903d33e9a8080f29b7d507a378afefb3e
- v2.2.0.2 31001278bebc41cf96c935b5ebcc51bbb3e6f82b
- v2.2.0.1 6b00bd8ea0b02f86821841e09f57c3da4554b8e9
- v2.2.0.0 603a5f7e1e7ac9b10a019d231096ddf47ac0c19a
- v2.1.1.2 53b1f6acd266b36593a2d08c117635440337dec4
- v2.1.1.1 5baaf3e5c085333dc6b0dc3eb31b9acd4ecea093
- v2.1.1.0 ae6237648ddba4d01ffba21604a9e6d91cfe6f73
- v2.1.0.9 c1a511a0a0b0ce4cdce6433d1def6e5d971fd03c
- v2.1.0.8 952b29b9afcb754ceec398909cc1d48d54cd8eff
- v2.1.0.7 5d2641995eea1f8b714db0ee2516929541a79581
- v2.1.0.6 d6ace403d67ef5c6b4fab11f69ef752dd145e7de
- v2.1.0.5 1dd199a3ae51f7c5cf391fd7bc8e72c32598a8db
- v2.1.0.4 a7ce177fa30ab10dfff9a60325f84d6156035f46
- v2.1.0.3 fe2375924a3b54871ddc8e99ee7ea18cd40f44e0
- v2.1.0.2 8950dd8e88937b699d140ece8d6dd2cb3666d98b
- v2.1.0.1 4fe3144a9147a578bd5d673b8c5908a1a611fac7
- v2.1.0.0 8602a11f0f3abf67d7bbc1fa34018ab176af7ca3
- v2.0.0.1 5dc3a07195313fd134bf8b058f4ae1d660202e07
- v2.0.0.0 3bbcad7e0fd4c0c1a1000c56691d936426730c7a
- v1.14.0.2 3f2512fe8752c1300b50b07b315dff9dc4ccd975
- v1.13.0.17 34ee3371baead0aa91e40c3fbefce8576a3f1b7b
- v1.13.0.16 67eaf25c68418150d2b91786278a2b43ff762cdc
- v1.13.0.15 8d6d8504e9ff87e7783451f6ad507fb9bb2e1928
- v1.13.0.14 1f8163f8a5f32be44a621da7db448f1185bfb68f
- v1.13.0.13 1f8163f8a5f32be44a621da7db448f1185bfb68f
- v1.13.0.12 98b7a08be1f9bf957c1ce98e77cf26fc195b6578
- v1.13.0.11 edf8bacd109b1258abb00ad9485801be9dabdd1f
- v1.13.0.10 cfaf794b7a4cb4a751591c582c22a4fc647a9066
- v1.13.0.9 051ae6947eac69ee6c32aac37f79bdef1f920057
- v1.13.0.8 4a22fac6217268178b2a1544a6fdd28d612b24fe
- v1.13.0.7 09ed53864fe4b1c1ec61750840fc50ca13716731
- v1.13.0.6 f3f3ed6a2499de580344bed0b6fda2a646185988
- v1.13.0.5 3c12caa190a274df6bde6d4c8ed7e8e353b4c6f2
- v1.13.0.4 050668f1b1651f4e16a1e61e94ffc9336d614e86
- v1.13.0.3 3cf9ec35f1de12905dbfe24c2b0b93297145b343
- v1.13.0.2 27702057a3977f49ba30562f1bccbebacbe53c5b
- v1.13.0.1 95af718eda1f2fe61a1399a049b23601865e6eef
- v1.13.0.0 c11360842638913502a36c639c33bedc6eecebde
- v1.12.0.2 d2324715a1295ed67ed5a47b62e2837a984a679b
- v1.12.0.1 07a9c2b1be6a55383cb594f031a8789de2d97b5d
- v1.12.0.0 9138794c1f68124498aec9b77d02d26b214338a1
- v1.11.0.0 62d359a5e77def0e3b8f669a7e5343f62b14eaf6
- v1.10.4.3 bd324b6562dd695b1cfa27ea6b173aa477f7fb3e
- v1.10.4.2 980f7e558be6b71ff2abfc29682ed657309d6713
- v1.10.4.1 a607c0ffbd940208077148a7b37583e3f854661a
- v1.10.4.0 64fc90d13ed018d183a20340e1ff27b4bc00bbb7
- v1.10.3.2 a29646eaef5b886710f7fbc275ecbd2ac802bd6c
- v1.10.3.1 85e5b32551bcdab723077b79736cb7fa51de4a24
- v1.10.2.1 fbdb0b867332f924c4459830b3d330f34c2d6f4e
- v1.2.0.0 6ad8e6a083f1cf002945fe34e088236b19b8be3f
- test1 bf147d7bfab4bfc159605b4bdf66b5e80eee0819
- 1.10.3.0 78089c7d8754af7fbf2feee57ff210525913417d

<|MERGE_RESOLUTION|>--- conflicted
+++ resolved
@@ -9,11 +9,10 @@
 
 _**Note:** Yet to be released breaking changes appear here._
 
-<<<<<<< HEAD
 **Breaking Changes**:
 - The `utils.isNullish` and `utils.isNotNullish` functions are now marked as private.
 They had been made public by mistake, and had been considered internal since their introduction.
-=======
+
 ## 0.15.1
 
 Release date: `2025-02-13`
@@ -21,7 +20,6 @@
 For more details, see the [0.15.1 Changelog](https://github.com/maxGraph/maxGraph/releases/tag/v0.15.1) on the GitHub release page.
 
 This new version includes bug fixes and documentation improvements.
->>>>>>> f325b041
 
 ## 0.15.0
 
