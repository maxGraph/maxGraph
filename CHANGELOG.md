# `maxGraph` Change Log

## UNRELEASED

**Breaking Changes**
- In `StencilShape`, the `allowEval` and `defaultLocalized` static properties have been removed. Configure these properties using `StencilShapeConfig`. 
- Logs are no longer sent to `MaxLog` by default. To restore the previous behavior, change maxGraph's global configuration with:
```js
GlobalConfig.logger = new MaxLogAsLogger();
```
- `MaxWindow.activeWindow` is no longer available; it was intended for internal use only, so there's no reason to make it public.
- The signature of `cellArrayUtils.getOpposites` has changed. It now returns an array and take an edges Cell array parameter.
Previously it was returning a function and this was an extra indirection. This is now simpler to use and match the signature of the mxGraph function.
- `cellArrayUtils.restoreClone` is no longer available. It was intended to be private.
<<<<<<< HEAD
- The `GraphDataModel.cloneCell` function has been moved to the `cellArrayUtils` namespace. The function doesn't use any internal `GraphDataModel`
state, and moving it into `cellArrayUtils` is consistent with the `cloneCells` function already there.
=======
- The signature of `cellArrayUtils.cloneCells` has changed. It now returns an array of Cells instead of a function. 
>>>>>>> 8ae6bc63

## 0.10.3

Release date: `2024-05-29`

For more details, see the [0.10.3 Changelog](https://github.com/maxGraph/maxGraph/releases/tag/v0.10.3) on the GitHub release page.

This release contains bug fixes.

## 0.10.2

Release date: `2024-05-24`

For more details, see the [0.10.2 Changelog](https://github.com/maxGraph/maxGraph/releases/tag/v0.10.2) on the GitHub release page.

This release contains bug fixes.

## 0.10.1

Release date: `2024-04-23`

For more details, see the [0.10.1 Changelog](https://github.com/maxGraph/maxGraph/releases/tag/v0.10.1) on the GitHub release page.

This release contains documentation improvements and bug fixes.

## 0.10.0

Release date: `2024-04-19`

For more details, see the [0.10.0 Changelog](https://github.com/maxGraph/maxGraph/releases/tag/v0.10.0) on the GitHub release page.

This release contains enhancements, documentation improvements and bug fixes.

## 0.9.0

Release date: `2024-04-08`

For more details, see the [0.9.0 Changelog](https://github.com/maxGraph/maxGraph/releases/tag/v0.9.0) on the GitHub release page.

This release contains documentation improvements and bug fixes.

**Breaking Changes**
- it is no longer possible to pass a 'n' value for the `max` property of the `Multiplicity` class. Pass `null` instead to have the same effect.

## 0.8.0

Release date: `2024-02-14`

For more details, see the [0.8.0 Changelog](https://github.com/maxGraph/maxGraph/releases/tag/v0.8.0) on the GitHub release page.

This release contains new features and bug fixes.

**Breaking Changes**
They mainly impacts TypeScript users and impacts are limited:
- rename the `StyleArrayValue` type into `StyleArrowValue`.
This only has an impact on TypeScript users who use this type explicitly, which should happen rarely.
- `Perimeter` is no longer a class but a value object. This only impact users that had extended the
`Perimeter` class. Regular user that define perimeter style properties using function provided by
 `maxGraph` are not impacted by this change.
- `CellState.perimeter` no longer accept `Function`, but only the `PerimeterFunction`.
  - Passing an arbitrary `Function` was incorrect and always failed at runtime.
  - This change should not impact people using working implementation of perimeter function
  (including these provided by maxGraph) as they already have the right signature. Implementers of
  custom perimeter in TypeScript may have to slightly update their perimeter function declaration.
- `CellStateStyle.loopStyle` no longer accept `Function`, but only the `EdgeStyleFunction` (limited impacts like on the `perimeter` property) 
- `Graph.createEdgeHandler` only accepts `EdgeStyleFunction` for the `edgeStyle` parameter.
- `GraphView` signature method changes
  - `getPerimeterPoint` can now return `null`
  - `getPerimeterBounds` no longer accept null `CellState` and no longer returns `null`
- Some internal methods of `EdgeStyle` are no longer available:
  - `scaleCellState`
  - `scalePointArray`


## 0.7.0

Release date: `2024-01-20`

This release contains new features and bug fixes.

For more details, see the [0.7.0 Changelog](https://github.com/maxGraph/maxGraph/releases/tag/v0.7.0) on the GitHub release page.

## 0.6.0

Release date: `2023-12-22`

**Breaking Changes**
- Codecs supplied by `maxGraph` are no longer registered by default. They **MUST** be registered before performing an `encode` or `decode`.
You can use one of the following functions to register codecs: 
  - `registerAllCodecs`
  - `registerCoreCodecs`
  - `registerEditorCodecs`

To serialize the `maxGraph` model, you can use the `ModelXmlSerializer` class, which registers codecs under the hood.

For more details, see the [0.6.0 Changelog](https://github.com/maxGraph/maxGraph/releases/tag/v0.6.0) on the GitHub release page.

## 0.5.0

Release date: `2023-12-07`

This release contains new features, bug fixes and documentation improvements.

**Breaking Changes**
- the UMD bundle is no more provided in the npm package.

For more details, see the [0.5.0 Changelog](https://github.com/maxGraph/maxGraph/releases/tag/v0.5.0) on the GitHub release page.

## 0.4.1

Release date: `2023-10-30`

This release contains bug fixes and internal improvements.

For more details, see the [0.4.1 Changelog](https://github.com/maxGraph/maxGraph/releases/tag/v0.4.1) on
the GitHub release page.

## 0.4.0

Release date: `2023-09-14`

This release contains new features, bug fixes and documentation improvements.

**Major improvements**
- introduce the Manhattan connector

For more details, see the [0.4.0 Changelog](https://github.com/maxGraph/maxGraph/releases/tag/v0.4.0) on
the GitHub release page.

## 0.3.0

Release date: `2023-07-07`

This release contains new features, bug fixes and documentation improvements.

**Breaking Changes**
- types: `Stylesheet.getDefaultVertexStyle` and `Stylesheet.getDefaultEdgeStyle` no longer return `undefined`.
- remove the `CellMap` type. It was not used in the maxGraph code, which should have no impact.

For more details, see the [0.3.0 Changelog](https://github.com/maxGraph/maxGraph/releases/tag/v0.3.0) on
the GitHub release page.

## 0.2.1

Release date: `2023-06-08`

This is a bug fix release.

For more details, see the [0.2.1 Changelog](https://github.com/maxGraph/maxGraph/releases/tag/v0.2.1) on
the GitHub release page.

## 0.2.0

Release date: `2023-05-22`

This release contains bug fixes and documentation improvements.

**Breaking Changes**:
  - helper functions involving _style in the string form_ have been removed from `styleUtils`. Styles are defined using
  the `CellStateStyle` and it is no longer necessary to process strings. For more details, see [PR #173](https://github.com/maxGraph/maxGraph/pull/173) and commit [5ecfda6](https://github.com/maxGraph/maxGraph/commit/5ecfda6b2b326c86597a3e3a6c4fb0548d3666b8).
  - some types related to `CellStateStyle` have been renamed. For more details, see [PR #165](https://github.com/maxGraph/maxGraph/pull/165) and commit [ca1914b](https://github.com/maxGraph/maxGraph/commit/ca1914b5824eed253556df585337aa07d974e920).
  - some properties of `CellStateStyle` have changed (removed or renamed). The renamed properties better match the former `mxGraph` properties. For more details, see [PR #165](https://github.com/maxGraph/maxGraph/pull/165) and commit [ca1914b](https://github.com/maxGraph/maxGraph/commit/ca1914b5824eed253556df585337aa07d974e920).

For more details, see the [0.2.0 Changelog](https://github.com/maxGraph/maxGraph/releases/tag/v0.2.0) on
the GitHub release page.

## 0.1.0

Release date: `2022-11-22`

Initial `mxGraph` implementation. This is an **alpha** version.

Starting from the mxGraph 4.2.2 release, we
- moved code to ES9
- removed Internet Explorer specific code
- migrated to TypeScript, based on the work initiated in [typed-mxgraph](https://github.com/typed-mxgraph/typed-mxgraph)
- migrated the examples to [Storybook](https://storybook.js.org/)

For more details, see the [0.1.0 Changelog](https://github.com/maxGraph/maxGraph/releases/tag/v0.1.0) in the GitHub releases page.


## `mxGraph` Change Log

The `maxGraph`implementation is derived from the `mxGraph v4.2.2` implementation.

The mxGraph change log can be found at the following addresses:
  - https://github.com/jgraph/mxgraph/blob/v4.2.2/ChangeLog
  - https://github.com/maxGraph/maxGraph/blob/f9d757548ea8fb924c1ac47117d1e5b05bc58a6b/ChangeLog

This repository previously stored the `mxGraph` tags, they have been removed to only keep the `maxGraph` tags. See discussions
in [#92](https://github.com/maxGraph/maxGraph/issues/92) for more details.

The former `mxGraph` tags can be found in https://github.com/jgraph/mxgraph, or you can find their related commit in the list below: 
- vpages-test-1700-24092012 09639c08cf28cb1b418bd1b05c9e6f93f61aaf88
- vdeployment_test 09639c08cf28cb1b418bd1b05c9e6f93f61aaf88
- v4.2.2 81dcd5cc86d48792c194ebaa3437a7ebb7a2f9d1
- v4.2.1 273779f744f4ff9012847a423bbb620839da58bb
- v4.2.0 aa11697fbd5ba9f4bb0fd28ee147689c3a75c226
- v4.1.1 25a2da3d752f17b659fdb9e9f5f8d428f5bd4889
- v4.1.0 c73f7a00cb28404427d1d24e2e31d4ce622beb75
- v4.0.6 51382db43061ac4f30a87c835d17e306378b1af4
- v4.0.5 44fb5af106bafabe120b065d0c8aa4545a526639
- v4.0.4 91c87f32d91b61e7d731c1a940cf0e9b9aaf4a77
- v4.0.3 12621211eed3495188c95bbc4b3020a1db451df5
- v4.0.2 47c035808ae7fa2e5ef072031ca79ca2d873ab59
- v4.0.1 7bb0ef2877d526fb68b45d754fe088af18758d7c
- v4.0.0 33911ed7e055c17b74d0367f5f1f6c9ee4b4fd44
- v3.9.12 62bca567b0c1eda8760f9834f0a40d8221ebce04
- v3.9.11 55d6851cb426ea53f79fa71f97f37ac81d38bc43
- v3.9.10 4f680fe27e9103af2aa83007b66ca963e6a45497
- v3.9.9 d5c1345ec946b9d55a9c2a8c1c5df0f154561edf
- v3.9.8 bc595336f93db1889158a45651ffa9b52009af0b
- v3.9.7 f4ec51f7049a725e32f71a5d1811790d92259716
- v3.9.6 e7f3573c91043840f2304bfa5b5986f719bfb394
- v3.9.5 641f6cca6679b1270dfbbb24029daac686ee75ec
- v3.9.4 e6a6ed657d004f6f17b3ec5b403c97ffa6e672ef
- v3.9.3 02112de29a26f8c575585b843e21c71d6d36acfa
- v3.9.2 5862280aa421e2a9448f32437906c80c4be7ce10
- v3.9.1 dd54a4dc85f68f22907f22d896fb121b39852118
- v3.9.0 ec3d5af0ee1152569a7cf4e4c99f764cca24b72e
- v3.8.0 58d19b2379444c92038f27345668a41d9cc16707
- v3.7.6 97b3718db64a6ca9afb3382de2926eb8da660052
- v3.7.5 8dea670d0aba25347900869c023bb1710832371d
- v3.7.4 0810c3895c0f29b2fe148ead8ad8f11bc567fc28
- v3.7.3 7a16775f676b83165fd331b900fbee7bc4402619
- v3.7.2 35d8571728de3a54f2ab3385a0df469d1d80c164
- v3.7.1 7314db0c7a8cb6dbfb18431e6ab574c804afdb22
- v3.7.0.1 9a8f5006221214622f36b5cc2d864e9344f18fb8
- v3.7.0.0 1b2e632c45f9d1a78491c2380ccd51a1acc73912
- v3.6.0.0 3c2d9429d70ded25c0db1c561d841935b275cefd
- v3.5.1.5 97fbbaf0fae7a9e008638d5d703d645810cd19ec
- v3.5.1.4 5d7331fd0104998a05d56e9d5edacb057b7a96b9
- v3.5.1.3 8da7d140ef0c08e87e72303915819498b816675d
- v3.5.1.2 cce977665879d224d9fdff58ca8a189401e385f6
- v3.5.1.1 01edf02ec1b151a6ddf6de51e6ff24e9da6d42c5
- v3.5.1.0 e409e12a8d150b64ce28416845ccbc4655c4f82c
- v3.5.0.0 7f4867f977574ad49362d9cdbc457ad310b8a59e
- v3.4.1.3 38bfe73d614944b61ba0a3fc6281b8db22104495
- v3.4.1.2 ee52fb9b1d2e499867bee55cd55546951f616dcc
- v3.4.1.1 d4fb237920b1a2fd6332034afee5176ee0e066c2
- v3.4.1.0 467fb7eb7988f5e9070aeef003e05158d3e02cfe
- v3.4.0.3 bc79dfc5e79061abb9fd64ac069bd2ddb172baac
- v3.4.0.2 dc938d3071e1b52984465ac4eead7f48d0c1f34e
- v3.4.0.1 0925f2fc9518bc4132e138a2c5b6090690176830
- v3.4.0.0 7815de6cb83a7d763b4b0504821dc81024384e96
- v3.3.1.1 b030680f823cccac556fce16aac1c43dca02eb01
- v3.3.1.0 4ac82539ccb9a76aabd478fdb5691ec19683c7a4
- v3.3.0.1 084abe9b46e164e962159998422ce33405c40aab
- v3.3.0.0 731bcee03bb50beb02c3a213a5432a558d49e849
- v3.2.0.0 83f392cc7d2e8a3b4e467a479cf0b803a219d042
- v3.1.3.0 74c7f9d5c45a67c6b6620fd1542e28872ae87808
- v3.1.2.2 59cd1add8d0f198c41d98c4c9d7dd613df38e57d
- v3.1.2.1 b2b4b59e7d7843349be2c50057f963d53220072b
- v3.1.2.0 f876b08e84ec8abddc95cea6a2618c89007ae0cc
- v3.1.1.1 5ec7d819c4cf1ebab532d53ac0369218d9752920
- v3.1.1.0 915cf660de4a981020821c66a2bf191db2c1b549
- v3.1.0.1 71bf3abcb8d836d54fb32498eb05f1fd32b15752
- v3.1.0.0 9213930db03e2a2f5d8b32695a6f9da77a29be6d
- v3.0.1.1 4733648ef2f9a26316f9eafc425763b749b5ac3a
- v3.0.1.0 f48087f82bbeb660abb2bd53407cb82924091307
- v3.0.0.0 828b939ea76aa4a252511476926b5d6b1bdbb0b5
- v2.9.0.1 c1501a882b2723f1568b53ba3a99a63779761bfa
- v2.9.0.0 45524e4eb78f8c77367fad78bab4dc1298397a67
- v2.8.2.0 cd22a58ab5312270b832d3e9bccd695d82a6ea5f
- v2.8.1.0 70a6743c34943139efbdf5b374c86cc37e53a866
- v2.8.0.0 ff6744c75439fd9d51f41b6978787abdb0e7d7cc
- v2.7.0.0 3182bec5475bade5ea757634ec14134842897526
- v2.6.0.0 fbd2e146d276d9fa22e9655c1c80f57a6dbf65bb
- v2.5.1.1 9f895151adec7c64ea71922acd31bf9b912bd62b
- v2.5.1.0 04b1c6d4877143e1763f6043a3e222ec62b9ff31
- v2.5.0.3 99fc49e85e8e8fbaf14cc6cb226e84b4dc48c637
- v2.5.0.2 088f3f4e25b1a991383ea906ac8753a2ad082813
- v2.5.0.1
- v2.5.0.0 1db5e92ac7833d36d39a009d85565eb42467a01e
- v2.4.1.0 85765d1b248ca9f06da8d0b19d63f5d91ebc3858
- v2.4.0.4 9fd84ceccade6a48573d7d49e6f7c65ac4264ff7
- v2.4.0.3 8df1a017d76b35ee48fd517ae8b7b177650a03ec
- v2.4.0.2 371344bad70a10cccb61c5ed7f31b8953795d91d
- v2.4.0.1 e264f196cc2d3aabff252dc3ae2279f7e8bacde0
- v2.4.0.0 138e53ebee947bc95446cb2515d604b52d696d9f
- v2.3.0.5 a425c3cd8abede042fd0b0aca9393a9a70e125a5
- v2.3.0.4 fb032c6f8c707c098bcaf902a1c33e6fbc86f946
- v2.3.0.3 ea516c51412ba5717b9e87c2d015746ff6d4adc8
- v2.3.0.2 310fd539558af5096b0c5924ac8013dc271d39a1
- v2.3.0.1 c9167b72ce562237405f135b78a8e4ec0a674d10
- v2.3.0.0 e42acd98f27f13740b030cfc61e61caa53606c49
- v2.2.0.5 4b9d6b563fc9746e69796a05781643aeadd62925
- v2.2.0.4 0b5417082707a719e3b351dc026de681e2ac0bda
- v2.2.0.3 ee658e6903d33e9a8080f29b7d507a378afefb3e
- v2.2.0.2 31001278bebc41cf96c935b5ebcc51bbb3e6f82b
- v2.2.0.1 6b00bd8ea0b02f86821841e09f57c3da4554b8e9
- v2.2.0.0 603a5f7e1e7ac9b10a019d231096ddf47ac0c19a
- v2.1.1.2 53b1f6acd266b36593a2d08c117635440337dec4
- v2.1.1.1 5baaf3e5c085333dc6b0dc3eb31b9acd4ecea093
- v2.1.1.0 ae6237648ddba4d01ffba21604a9e6d91cfe6f73
- v2.1.0.9 c1a511a0a0b0ce4cdce6433d1def6e5d971fd03c
- v2.1.0.8 952b29b9afcb754ceec398909cc1d48d54cd8eff
- v2.1.0.7 5d2641995eea1f8b714db0ee2516929541a79581
- v2.1.0.6 d6ace403d67ef5c6b4fab11f69ef752dd145e7de
- v2.1.0.5 1dd199a3ae51f7c5cf391fd7bc8e72c32598a8db
- v2.1.0.4 a7ce177fa30ab10dfff9a60325f84d6156035f46
- v2.1.0.3 fe2375924a3b54871ddc8e99ee7ea18cd40f44e0
- v2.1.0.2 8950dd8e88937b699d140ece8d6dd2cb3666d98b
- v2.1.0.1 4fe3144a9147a578bd5d673b8c5908a1a611fac7
- v2.1.0.0 8602a11f0f3abf67d7bbc1fa34018ab176af7ca3
- v2.0.0.1 5dc3a07195313fd134bf8b058f4ae1d660202e07
- v2.0.0.0 3bbcad7e0fd4c0c1a1000c56691d936426730c7a
- v1.14.0.2 3f2512fe8752c1300b50b07b315dff9dc4ccd975
- v1.13.0.17 34ee3371baead0aa91e40c3fbefce8576a3f1b7b
- v1.13.0.16 67eaf25c68418150d2b91786278a2b43ff762cdc
- v1.13.0.15 8d6d8504e9ff87e7783451f6ad507fb9bb2e1928
- v1.13.0.14 1f8163f8a5f32be44a621da7db448f1185bfb68f
- v1.13.0.13 1f8163f8a5f32be44a621da7db448f1185bfb68f
- v1.13.0.12 98b7a08be1f9bf957c1ce98e77cf26fc195b6578
- v1.13.0.11 edf8bacd109b1258abb00ad9485801be9dabdd1f
- v1.13.0.10 cfaf794b7a4cb4a751591c582c22a4fc647a9066
- v1.13.0.9 051ae6947eac69ee6c32aac37f79bdef1f920057
- v1.13.0.8 4a22fac6217268178b2a1544a6fdd28d612b24fe
- v1.13.0.7 09ed53864fe4b1c1ec61750840fc50ca13716731
- v1.13.0.6 f3f3ed6a2499de580344bed0b6fda2a646185988
- v1.13.0.5 3c12caa190a274df6bde6d4c8ed7e8e353b4c6f2
- v1.13.0.4 050668f1b1651f4e16a1e61e94ffc9336d614e86
- v1.13.0.3 3cf9ec35f1de12905dbfe24c2b0b93297145b343
- v1.13.0.2 27702057a3977f49ba30562f1bccbebacbe53c5b
- v1.13.0.1 95af718eda1f2fe61a1399a049b23601865e6eef
- v1.13.0.0 c11360842638913502a36c639c33bedc6eecebde
- v1.12.0.2 d2324715a1295ed67ed5a47b62e2837a984a679b
- v1.12.0.1 07a9c2b1be6a55383cb594f031a8789de2d97b5d
- v1.12.0.0 9138794c1f68124498aec9b77d02d26b214338a1
- v1.11.0.0 62d359a5e77def0e3b8f669a7e5343f62b14eaf6
- v1.10.4.3 bd324b6562dd695b1cfa27ea6b173aa477f7fb3e
- v1.10.4.2 980f7e558be6b71ff2abfc29682ed657309d6713
- v1.10.4.1 a607c0ffbd940208077148a7b37583e3f854661a
- v1.10.4.0 64fc90d13ed018d183a20340e1ff27b4bc00bbb7
- v1.10.3.2 a29646eaef5b886710f7fbc275ecbd2ac802bd6c
- v1.10.3.1 85e5b32551bcdab723077b79736cb7fa51de4a24
- v1.10.2.1 fbdb0b867332f924c4459830b3d330f34c2d6f4e
- v1.2.0.0 6ad8e6a083f1cf002945fe34e088236b19b8be3f
- test1 bf147d7bfab4bfc159605b4bdf66b5e80eee0819
- 1.10.3.0 78089c7d8754af7fbf2feee57ff210525913417d

<|MERGE_RESOLUTION|>--- conflicted
+++ resolved
@@ -12,12 +12,9 @@
 - The signature of `cellArrayUtils.getOpposites` has changed. It now returns an array and take an edges Cell array parameter.
 Previously it was returning a function and this was an extra indirection. This is now simpler to use and match the signature of the mxGraph function.
 - `cellArrayUtils.restoreClone` is no longer available. It was intended to be private.
-<<<<<<< HEAD
+- The signature of `cellArrayUtils.cloneCells` has changed. It now returns an array of Cells instead of a function. 
 - The `GraphDataModel.cloneCell` function has been moved to the `cellArrayUtils` namespace. The function doesn't use any internal `GraphDataModel`
 state, and moving it into `cellArrayUtils` is consistent with the `cloneCells` function already there.
-=======
-- The signature of `cellArrayUtils.cloneCells` has changed. It now returns an array of Cells instead of a function. 
->>>>>>> 8ae6bc63
 
 ## 0.10.3
 
