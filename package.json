{
  "name": "maxgraph",
  "license": "Apache-2.0",
  "version": "0.1.0",
  "description": "maxGraph is a fully client side JavaScript diagramming library that uses SVG and HTML for rendering.",
  "homepage": "https://github.com/maxGraph/maxGraph",
  "repository": {
    "type": "git",
    "url": "git+https://github.com/maxGraph/maxGraph"
  },
  "bugs": {
    "url": "https://github.com/maxGraph/maxGraph/issues"
  },
  "scripts": {
    "dev": "node ./scripts/dev",
    "bootstrap": "lerna bootstrap --no-ci",
    "postinstall": "lerna bootstrap --no-ci",
    "docs": "jsdoc -c jsdoc.json",
    "lint": "eslint packages/**/**.ts",
    "lint:fix": "eslint --fix packages/**/**.ts",
    "prettier": "prettier --write packages/*/src/**/*.ts"
  },
  "devDependencies": {
    "@babel/core": "^7.16.0",
    "@babel/plugin-proposal-class-properties": "^7.16.0",
    "@babel/preset-env": "^7.16.4",
    "@babel/preset-react": "^7.16.0",
    "@babel/preset-typescript": "^7.16.0",
    "@lerna/filter-options": "^4.0.0",
    "@typescript-eslint/eslint-plugin": "^5.39.0",
    "@typescript-eslint/parser": "^5.39.0",
    "babel-loader": "^8.2.3",
    "better-docs": "^2.3.2",
    "cross-env": "~7.0.3",
    "css-loader": "^6.5.1",
<<<<<<< HEAD
    "eslint": "^8.24.0",
    "eslint-config-prettier": "^8.5.0",
    "eslint-plugin-import": "^2.26.0",
=======
>>>>>>> 1eabc247
    "file-loader": "^6.2.0",
    "jsdoc": "^3.6.7",
    "lerna": "^4.0.0",
    "prettier": "^2.7.1",
    "style-loader": "^3.3.1",
    "typedoc": "^0.23.15",
    "typescript": "^4.8.3",
    "url-loader": "^4.1.1",
    "webpack": "^5.64.4",
    "webpack-cli": "^4.9.1",
    "webpack-merge": "^5.8.0"
  }
}<|MERGE_RESOLUTION|>--- conflicted
+++ resolved
@@ -33,12 +33,6 @@
     "better-docs": "^2.3.2",
     "cross-env": "~7.0.3",
     "css-loader": "^6.5.1",
-<<<<<<< HEAD
-    "eslint": "^8.24.0",
-    "eslint-config-prettier": "^8.5.0",
-    "eslint-plugin-import": "^2.26.0",
-=======
->>>>>>> 1eabc247
     "file-loader": "^6.2.0",
     "jsdoc": "^3.6.7",
     "lerna": "^4.0.0",
