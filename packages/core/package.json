--- conflicted
+++ resolved
@@ -52,11 +52,7 @@
     "jest-environment-jsdom": "~29.7.0",
     "npm-run-all": "~4.1.5",
     "rimraf": "~5.0.5",
-<<<<<<< HEAD
-    "ts-jest": "^29.0.3",
-=======
     "ts-jest": "~29.2.5",
->>>>>>> 264e5f4e
     "typedoc": "~0.26.7"
   }
 }