/*
Copyright 2023-present The maxGraph project Contributors

Licensed under the Apache License, Version 2.0 (the "License");
you may not use this file except in compliance with the License.
You may obtain a copy of the License at

    http://www.apache.org/licenses/LICENSE-2.0

Unless required by applicable law or agreed to in writing, software
distributed under the License is distributed on an "AS IS" BASIS,
WITHOUT WARRANTIES OR CONDITIONS OF ANY KIND, either express or implied.
See the License for the specific language governing permissions and
limitations under the License.
*/

import { describe, expect, test } from '@jest/globals';
<<<<<<< HEAD
import {
  matchBinaryMask,
  setCellStyleFlags,
  setCellStyles,
} from '../../src/util/styleUtils';
import { FONT } from '../../src/util/Constants';
import { createGraphWithoutPlugins } from '../utils';
import type { CellStyle } from '../../src';
=======
import { matchBinaryMask, setStyleFlag } from '../../src/util/styleUtils';
import { FONT } from '../../src/util/Constants';
import { type CellStyle } from '../../src/types';
>>>>>>> dd0acdc8

describe('matchBinaryMask', () => {
  test('match self', () => {
    expect(matchBinaryMask(FONT.STRIKETHROUGH, FONT.STRIKETHROUGH)).toBeTruthy();
  });
  test('match', () => {
    expect(matchBinaryMask(9465, FONT.BOLD)).toBeTruthy();
  });
  test('match another', () => {
    expect(matchBinaryMask(19484, FONT.UNDERLINE)).toBeTruthy();
  });
  test('no match', () => {
    expect(matchBinaryMask(46413, FONT.ITALIC)).toBeFalsy();
  });
});

<<<<<<< HEAD
test('setCellStyles on vertex', () => {
  // Need a graph to have a view and ensure that the cell state is updated
  const graph = createGraphWithoutPlugins();

  const style: CellStyle = { strokeColor: 'yellow', labelWidth: 100 };
  const cell = graph.insertVertex({
    value: 'a value',
    x: 10,
    y: 20,
    size: [110, 120],
    style,
  });
  expect(cell.style).toStrictEqual(style);

  setCellStyles(graph.getDataModel(), [cell], 'strokeColor', 'chartreuse');
  expect(cell.style.strokeColor).toBe('chartreuse');
  expect(graph.getView().getState(cell)?.style?.strokeColor).toBe('chartreuse');
});

test('setCellStyleFlags on vertex', () => {
  // Need a graph to have a view and ensure that the cell state is updated
  const graph = createGraphWithoutPlugins();

  const style: CellStyle = { fontStyle: 4, spacing: 8 };
  const cell = graph.insertVertex({
    value: 'a value',
    x: 10,
    y: 20,
    size: [110, 120],
    style,
  });
  expect(cell.style).toStrictEqual(style);

  setCellStyleFlags(graph.getDataModel(), [cell], 'fontStyle', FONT.BOLD, true);
  expect(cell.style.fontStyle).toBe(5);
  expect(graph.getView().getState(cell)?.style?.fontStyle).toBe(5);
=======
describe('setStyleFlag', () => {
  test('fontStyle undefined, set bold, no value', () => {
    const style: CellStyle = {};
    setStyleFlag(style, 'fontStyle', FONT.BOLD);
    expect(style.fontStyle).toBe(1);
  });
  test('fontStyle undefined, set bold, value is false', () => {
    const style: CellStyle = {};
    setStyleFlag(style, 'fontStyle', FONT.BOLD, false);
    expect(style.fontStyle).toBe(0);
  });
  test('fontStyle undefined, set italic, value is false', () => {
    const style: CellStyle = {};
    setStyleFlag(style, 'fontStyle', FONT.ITALIC, false);
    expect(style.fontStyle).toBe(0);
  });
  test('fontStyle undefined, set underline, value is true', () => {
    const style: CellStyle = {};
    setStyleFlag(style, 'fontStyle', FONT.UNDERLINE, true);
    expect(style.fontStyle).toBe(4);
  });
  test('fontStyle undefined, set strike-through, value is true', () => {
    const style: CellStyle = {};
    setStyleFlag(style, 'fontStyle', FONT.STRIKETHROUGH, true);
    expect(style.fontStyle).toBe(8);
  });

  test('fontStyle set without bold, toggle bold', () => {
    const style: CellStyle = { fontStyle: 2 };
    setStyleFlag(style, 'fontStyle', FONT.BOLD);
    expect(style.fontStyle).toBe(3);
  });
  test('fontStyle set with bold, toggle bold', () => {
    const style: CellStyle = { fontStyle: 9 };
    setStyleFlag(style, 'fontStyle', FONT.BOLD);
    expect(style.fontStyle).toBe(8);
  });

  test('fontStyle set without strike-through, set strike-through', () => {
    const style: CellStyle = { fontStyle: 7 };
    setStyleFlag(style, 'fontStyle', FONT.STRIKETHROUGH, true);
    expect(style.fontStyle).toBe(15);
  });
  test('fontStyle set without strike-through, unset strike-through', () => {
    const style: CellStyle = { fontStyle: 7 };
    setStyleFlag(style, 'fontStyle', FONT.STRIKETHROUGH, false);
    expect(style.fontStyle).toBe(7);
  });

  test('fontStyle set with underline, set underline', () => {
    const style: CellStyle = { fontStyle: 6 };
    setStyleFlag(style, 'fontStyle', FONT.UNDERLINE, true);
    expect(style.fontStyle).toBe(6);
  });
  test('fontStyle set with underline, unset underline', () => {
    const style: CellStyle = { fontStyle: 6 };
    setStyleFlag(style, 'fontStyle', FONT.UNDERLINE, false);
    expect(style.fontStyle).toBe(2);
  });
>>>>>>> dd0acdc8
});<|MERGE_RESOLUTION|>--- conflicted
+++ resolved
@@ -15,20 +15,15 @@
 */
 
 import { describe, expect, test } from '@jest/globals';
-<<<<<<< HEAD
 import {
   matchBinaryMask,
+  setStyleFlag,
   setCellStyleFlags,
   setCellStyles,
 } from '../../src/util/styleUtils';
 import { FONT } from '../../src/util/Constants';
+import { type CellStyle } from '../../src/types';
 import { createGraphWithoutPlugins } from '../utils';
-import type { CellStyle } from '../../src';
-=======
-import { matchBinaryMask, setStyleFlag } from '../../src/util/styleUtils';
-import { FONT } from '../../src/util/Constants';
-import { type CellStyle } from '../../src/types';
->>>>>>> dd0acdc8
 
 describe('matchBinaryMask', () => {
   test('match self', () => {
@@ -45,44 +40,6 @@
   });
 });
 
-<<<<<<< HEAD
-test('setCellStyles on vertex', () => {
-  // Need a graph to have a view and ensure that the cell state is updated
-  const graph = createGraphWithoutPlugins();
-
-  const style: CellStyle = { strokeColor: 'yellow', labelWidth: 100 };
-  const cell = graph.insertVertex({
-    value: 'a value',
-    x: 10,
-    y: 20,
-    size: [110, 120],
-    style,
-  });
-  expect(cell.style).toStrictEqual(style);
-
-  setCellStyles(graph.getDataModel(), [cell], 'strokeColor', 'chartreuse');
-  expect(cell.style.strokeColor).toBe('chartreuse');
-  expect(graph.getView().getState(cell)?.style?.strokeColor).toBe('chartreuse');
-});
-
-test('setCellStyleFlags on vertex', () => {
-  // Need a graph to have a view and ensure that the cell state is updated
-  const graph = createGraphWithoutPlugins();
-
-  const style: CellStyle = { fontStyle: 4, spacing: 8 };
-  const cell = graph.insertVertex({
-    value: 'a value',
-    x: 10,
-    y: 20,
-    size: [110, 120],
-    style,
-  });
-  expect(cell.style).toStrictEqual(style);
-
-  setCellStyleFlags(graph.getDataModel(), [cell], 'fontStyle', FONT.BOLD, true);
-  expect(cell.style.fontStyle).toBe(5);
-  expect(graph.getView().getState(cell)?.style?.fontStyle).toBe(5);
-=======
 describe('setStyleFlag', () => {
   test('fontStyle undefined, set bold, no value', () => {
     const style: CellStyle = {};
@@ -142,5 +99,42 @@
     setStyleFlag(style, 'fontStyle', FONT.UNDERLINE, false);
     expect(style.fontStyle).toBe(2);
   });
->>>>>>> dd0acdc8
+});
+
+test('setCellStyleFlags on vertex', () => {
+  // Need a graph to have a view and ensure that the cell state is updated
+  const graph = createGraphWithoutPlugins();
+
+  const style: CellStyle = { fontStyle: 4, spacing: 8 };
+  const cell = graph.insertVertex({
+    value: 'a value',
+    x: 10,
+    y: 20,
+    size: [110, 120],
+    style,
+  });
+  expect(cell.style).toStrictEqual(style);
+
+  setCellStyleFlags(graph.getDataModel(), [cell], 'fontStyle', FONT.BOLD, true);
+  expect(cell.style.fontStyle).toBe(5);
+  expect(graph.getView().getState(cell)?.style?.fontStyle).toBe(5);
+});
+
+test('setCellStyles on vertex', () => {
+  // Need a graph to have a view and ensure that the cell state is updated
+  const graph = createGraphWithoutPlugins();
+
+  const style: CellStyle = { strokeColor: 'yellow', labelWidth: 100 };
+  const cell = graph.insertVertex({
+    value: 'a value',
+    x: 10,
+    y: 20,
+    size: [110, 120],
+    style,
+  });
+  expect(cell.style).toStrictEqual(style);
+
+  setCellStyles(graph.getDataModel(), [cell], 'strokeColor', 'chartreuse');
+  expect(cell.style.strokeColor).toBe('chartreuse');
+  expect(graph.getView().getState(cell)?.style?.strokeColor).toBe('chartreuse');
 });