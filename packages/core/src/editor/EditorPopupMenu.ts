--- conflicted
+++ resolved
@@ -21,13 +21,8 @@
 import { getTextContent } from '../util/domUtils';
 import Editor from './Editor';
 import { PopupMenuItem } from '../types';
-<<<<<<< HEAD
-import { isNullish } from '../util/Utils';
-import { doEval } from '../internal/utils';
+import { doEval, isNullish } from '../internal/utils';
 import { translate } from '../internal/i18n-utils';
-=======
-import { doEval, isNullish } from '../internal/utils';
->>>>>>> dd4f1d87
 
 /**
  * Creates popupmenus for mouse events.
