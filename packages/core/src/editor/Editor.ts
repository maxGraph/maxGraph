/*
Copyright 2021-present The maxGraph project Contributors
Copyright (c) 2006-2019, JGraph Ltd
Copyright (c) 2006-2019, draw.io AG

Licensed under the Apache License, Version 2.0 (the "License");
you may not use this file except in compliance with the License.
You may obtain a copy of the License at

    http://www.apache.org/licenses/LICENSE-2.0

Unless required by applicable law or agreed to in writing, software
distributed under the License is distributed on an "AS IS" BASIS,
WITHOUT WARRANTIES OR CONDITIONS OF ANY KIND, either express or implied.
See the License for the specific language governing permissions and
limitations under the License.
*/

import EditorPopupMenu from './EditorPopupMenu';
import UndoManager from '../view/undoable_changes/UndoManager';
import EditorKeyHandler from './EditorKeyHandler';
import EventSource from '../view/event/EventSource';
import Client from '../Client';
import CompactTreeLayout from '../view/layout/CompactTreeLayout';
import { EditorToolbar } from './EditorToolbar';
import StackLayout from '../view/layout/StackLayout';
import EventObject from '../view/event/EventObject';
import { getOffset } from '../util/styleUtils';
import Codec from '../serialization/Codec';
import { ModelXmlSerializer } from '../serialization/ModelXmlSerializer';
import MaxWindow, { error } from '../gui/MaxWindow';
import MaxForm from '../gui/MaxForm';
import Outline from '../view/other/Outline';
import Cell from '../view/cell/Cell';
import Geometry from '../view/geometry/Geometry';
import { ALIGN, FONT } from '../util/Constants';
import { Graph } from '../view/Graph';
import SwimlaneManager from '../view/layout/SwimlaneManager';
import LayoutManager from '../view/layout/LayoutManager';
import RootChange from '../view/undoable_changes/RootChange';
import ValueChange from '../view/undoable_changes/ValueChange';
import CellAttributeChange from '../view/undoable_changes/CellAttributeChange';
import PrintPreview from '../view/other/PrintPreview';
import Clipboard from '../util/Clipboard';
import MaxLog from '../gui/MaxLog';
import { isNode } from '../util/domUtils';
import { getViewXml, getXml } from '../util/xmlUtils';
import { load, post, submit } from '../util/MaxXmlRequest';
import type PopupMenuHandler from '../view/plugins/PopupMenuHandler';
import RubberBandHandler from '../view/plugins/RubberBandHandler';
import InternalEvent from '../view/event/InternalEvent';
import InternalMouseEvent from '../view/event/InternalMouseEvent';
import { CellStateStyle, MouseListenerSet } from '../types';
import type ConnectionHandler from '../view/plugins/ConnectionHandler';
import { show } from '../util/printUtils';
import type PanningHandler from '../view/plugins/PanningHandler';
import { cloneCell } from '../util/cellArrayUtils';
import { TranslationsConfig } from '../i18n/config';
import type MaxPopupMenu from '../gui/MaxPopupMenu';
<<<<<<< HEAD
import { isNullish } from '../util/Utils';
import { isI18nEnabled, translate } from '../internal/i18n-utils';
=======
import { isNullish } from '../internal/utils';
>>>>>>> dd4f1d87

/**
 * Extends {@link EventSource} to implement an application wrapper for a graph that
 * adds {@link actions}, I/O using {@link Codec}, auto-layout using {@link LayoutManager},
 * command history using {@link undoManager}, and standard dialogs and widgets, e.g.
 * properties, help, outline, toolbar, and popupmenu. It also adds {@link templates}
 * to be used as cells in toolbars, auto-validation using the {@link installChangeHandler}
 * flag, attribute cycling using {@link cycleAttributeValues}, higher-level events
 * such as {@link root}, and backend integration using <urlPost> and {@link urlImage}.
 *
 * ### Actions
 *
 * Actions are functions stored in the <actions> array under their names. The
 * functions take the {@link Editor} as the first, and an optional {@link Cell} as the
 * second argument and are invoked using <execute>. Any additional arguments
 * passed to execute are passed on to the action as-is.
 *
 * A list of built-in actions is available in the <addActions> description.
 *
 * ### Read/write Diagrams
 *
 * To read a diagram from an XML string, for example from a text field within the
 * page, the following code is used:
 *
 * ```javascript
 * const doc = xmlUtils.parseXML(xmlString);
 * const node = doc.documentElement;
 * editor.readGraphModel(node);
 * ```
 *
 * For reading a diagram from a remote location, use the {@link open} method.
 *
 * To save diagrams in XML on a server, you can set the {@link urlPost} variable.
 * This variable will be used in {@link getUrlPost} to construct a URL for the post
 * request that is issued in the {@link save} method. The post request contains the
 * XML representation of the diagram as returned by {@link writeGraphModel} in the
 * xml parameter.
 *
 * On the server side, the post request is processed using standard
 * technologies such as Java Servlets, CGI, .NET or ASP.
 *
 * Here are some examples of processing a post request in various languages.
 *
 * - Java: URLDecoder.decode(request.getParameter("xml"), "UTF-8").replace("
", "&#xa;")
 *
 * Note that the linefeed should only be replaced if the XML is
 * processed in Java, for example when creating an image, but not
 * if the XML is passed back to the client-side.
 *
 * - .NET: HttpUtility.UrlDecode(context.Request.Params["xml"])
 * - PHP: urldecode($_POST["xml"])
 *
 * ### Creating images
 *
 * A backend (Java, PHP or C#) is required for creating images. The
 * distribution contains an example for each backend (ImageHandler.java,
 * ImageHandler.cs and graph.php). More information about using a backend
 * to create images can be found in the readme.html files. Note that the
 * preview is implemented using VML/SVG in the browser and does not require
 * a backend. The backend is only required to creates images (bitmaps).
 *
 * ### Special characters
 *
 * Note There are five characters that should always appear in XML content as
 * escapes, so that they do not interact with the syntax of the markup. These
 * are part of the language for all documents based on XML and for HTML.
 *
 * - &lt; (<)
 * - &gt; (>)
 * - &amp; (&)
 * - &quot; (")
 * - &apos; (')
 *
 * Although it is part of the XML language, &apos; is not defined in HTML.
 * For this reason the XHTML specification recommends instead the use of
 * &#39; if text may be passed to an HTML user agent.
 *
 * If you are having problems with special characters on the server-side then
 * you may want to try the {@link escapePostData} flag.
 *
 * For converting decimal escape sequences inside strings, a user has provided us with the following function:
 *
 * ```javascript
 * function html2js(text) {
 *   const entitySearch = /&#[0-9]+;/;
 *   let entity;
 *
 *   while (entity = entitySearch.exec(text)) {
 *     const charCode = entity[0].substring(2, entity[0].length -1);
 *     text = text.substring(0, entity.index)
 *            + String.fromCharCode(charCode)
 *            + text.substring(entity.index + entity[0].length);
 *   }
 *
 *   return text;
 * }
 * ```
 *
 * Otherwise, try using hex escape sequences and the built-in unescape function for converting such strings.
 *
 * ### Local Files
 *
 * For saving and opening local files, no standardized method exists that
 * works across all browsers. The recommended way of dealing with local files
 * is to create a backend that streams the XML data back to the browser (echo)
 * as an attachment so that a Save-dialog is displayed on the client-side and
 * the file can be saved to the local disk.
 *
 * For example, in PHP the code that does this looks as follows.
 *
 * ```javascript
 * $xml = stripslashes($_POST["xml"]);
 * header("Content-Disposition: attachment; filename=\"diagram.xml\"");
 * echo($xml);
 * ```
 *
 * To open a local file, the file should be uploaded via a form in the browser
 * and then opened from the server in the editor.
 *
 * ### Cell Properties
 *
 * The properties displayed in the properties dialog are the attributes and
 * values of the cell's user object, which is an XML node. The XML node is
 * defined in the templates section of the config file.
 *
 * The templates are stored in {@link Editor.templates} and contain cells which
 * are cloned at insertion time to create new vertices by use of drag and
 * drop from the toolbar. Each entry in the toolbar for adding a new vertex
 * must refer to an existing template.
 *
 * In the following example, the task node is a business object and only the
 * mxCell node and its mxGeometry child contain graph information:
 *
 * ```javascript
 * <Task label="Task" description="">
 *   <Cell vertex="true">
 *     <Geometry as="geometry" width="72" height="32"/>
 *   </Cell>
 * </Task>
 * ```
 *
 * The idea is that the XML representation is inverse from the in-memory
 * representation: The outer XML node is the user object and the inner node is
 * the cell. This means the user object of the cell is the Task node with no
 * children for the above example:
 *
 * ```javascript
 * <Task label="Task" description=""/>
 * ```
 *
 * The Task node can have any tag name, attributes and child nodes. The
 * {@link Codec} will use the XML hierarchy as the user object, while removing the
 * "known annotations", such as the mxCell node. At save-time the cell data
 * will be "merged" back into the user object. The user object is only modified
 * via the properties dialog during the lifecycle of the cell.
 *
 * In the default implementation of {@link createProperties}, the user object's
 * attributes are put into a form for editing. Attributes are changed using
 * the {@link CellAttributeChange} action in the model. The dialog can be replaced
 * by overriding the {@link createProperties} hook or by replacing the showProperties
 * action in {@link action}. Alternatively, the entry in the config file's popupmenu
 * section can be modified to invoke a different action.
 *
 * If you want to displey the properties dialog on a doubleclick, you can set
 * {@link Editor.dblClickAction} to showProperties as follows:
 *
 * ```javascript
 * editor.dblClickAction = 'showProperties';
 * ```
 *
 * ### Popupmenu and Toolbar
 *
 * The toolbar and popupmenu are typically configured using the respective
 * sections in the config file, that is, the popupmenu is defined as follows:
 *
 * ```javascript
 * <Editor>
 *   <EditorPopupMenu as="popupHandler">
 * 		<add as="cut" action="cut" icon="images/cut.gif"/>
 *      ...
 * ```
 *
 * New entries can be added to the toolbar by inserting an add-node into the
 * above configuration. Existing entries may be removed and changed by
 * modifying or removing the respective entries in the configuration.
 * The configuration is read by the {@link EditorPopupMenuCodec}, the format of the
 * configuration is explained in {@link EditorPopupMenu.decode}.
 *
 * The toolbar is defined in the EditorToolbar section. Items can be added
 * and removed in this section.
 *
 * ```javascript
 * <Editor>
 *   <EditorToolbar>
 *     <add as="save" action="save" icon="images/save.gif"/>
 *     <add as="Swimlane" template="swimlane" icon="images/swimlane.gif"/>
 *     ...
 * ```
 *
 * The format of the configuration is described in {@link EditorToolbarCodec.decode}.
 *
 * Ids:
 *
 * For the IDs, there is an implicit behaviour in {@link Codec}: It moves the Id
 * from the cell to the user object at encoding time and vice versa at decoding
 * time. For example, if the Task node from above has an id attribute, then
 * the {@link Cell.id} of the corresponding cell will have this value. If there
 * is no Id collision in the model, then the cell may be retrieved using this
 * Id with the {@link GraphDataModel.getCell} function. If there is a collision, a new
 * Id will be created for the cell using {@link GraphDataModel.createId}. At encoding
 * time, this new Id will replace the value previously stored under the id
 * attribute in the Task node.
 *
 * See {@link EditorCodec}, {@link EditorToolbarCodec} and {@link EditorPopupMenuCodec}
 * for information about configuring the editor and user interface.
 *
 * ### Programmatically inserting cells
 *
 * For inserting a new cell, say, by clicking a button in the document,
 * the following code can be used. This requires an reference to the editor.
 *
 * ```javascript
 * const userObject = new Object();
 * const parent = editor.graph.getDefaultParent();
 * const model = editor.graph.model;
 * model.beginUpdate();
 * try {
 *   editor.graph.insertVertex(parent, null, userObject, 20, 20, 80, 30);
 * } finally
 *   model.endUpdate();
 * }
 * ```
 *
 * If a template cell from the config file should be inserted, then a clone
 * of the template can be created as follows. The clone is then inserted using
 * the add function instead of addVertex.
 *
 * ```javascript
 * const template = editor.templates['task'];
 * cont clone = cloneCell(template);
 * ```
 *
 * ### Translations
 *
 * resources/editor - Language resources for Editor
 *
 * To load the resources for the Editor, the following code should be used:
 * ```javascript
 * // Load maxGraph builtin resources
 * Translations.loadResources();
 * // Load resources for the Editor
 * Translations.add(`${Client.basePath}/resources/editor`);
 * ```
 *
 * ### Callback: onInit
 *
 * Called from within the constructor. In the callback, "this" refers to the editor instance.
 *
 * ### Cookie: mxgraph=seen
 *
 * Set when the editor is started. Never expires. Use
 * {@link resetFirstTime} to reset this cookie. This cookie
 * only exists if {@link onInit} is implemented.
 *
 * ### Events
 *
 * #### Event: mxEvent.OPEN
 *
 * Fires after a file was opened in {@link open}. The <code>filename</code> property
 * contains the filename that was used. The same value is also available in
 * {@link filename}.
 *
 * #### Event: mxEvent.SAVE
 *
 * Fires after the current file was saved in {@link save}. The <code>url</code>
 * property contains the URL that was used for saving.
 *
 * #### Event: mxEvent.POST
 *
 * Fires if a successful response was received in {@link postDiagram}. The
 * <code>request</code> property contains the <MaxXmlRequest>, the
 * <code>url</code> and <code>data</code> properties contain the URL and the
 * data that were used in the post request.
 *
 * #### Event: mxEvent.ROOT
 *
 * Fires when the current root has changed, or when the title of the current
 * root has changed. This event has no properties.
 *
 * #### Event: mxEvent.BEFORE_ADD_VERTEX
 *
 * Fires before a vertex is added in {@link addVertex}. The <code>vertex</code>
 * property contains the new vertex and the <code>parent</code> property
 * contains its parent.
 *
 * #### Event: mxEvent.ADD_VERTEX
 *
 * Fires between begin- and endUpdate in <addVertex>. The <code>vertex</code>
 * property contains the vertex that is being inserted.
 *
 * #### Event: mxEvent.AFTER_ADD_VERTEX
 *
 * Fires after a vertex was inserted and selected in <addVertex>. The
 * <code>vertex</code> property contains the new vertex.
 *
 * **Example**
 *
 * For starting an in-place edit after a new vertex has been added to the
 * graph, the following code can be used.
 *
 * ```javascript
 * editor.addListener(mxEvent.AFTER_ADD_VERTEX, function(sender, evt) {
 *   const vertex = evt.getProperty('vertex');
 *   if (editor.graph.isCellEditable(vertex)) {
 *   	editor.graph.startEditingAtCell(vertex);
 *   }
 * });
 * ```
 *
 * #### Event: mxEvent.ESCAPE
 *
 * Fires when the escape key is pressed. The <code>event</code> property
 * contains the key event.
 *
 * @category Editor
 */
export class Editor extends EventSource {
  /**
   * Constructs a new editor. This function invokes the {@link onInit} callback upon completion.
   *
   * ```javascript
   * const config = load('config/diagram-editor.xml').getDocumentElement();
   * const editor = new Editor(config);
   * ```
   *
   * @param config The configuration element that contains the editor configuration.
   */
  constructor(config: Element) {
    super();

    this.actions = {};
    this.addActions();

    // Executes the following only if a document has been instantiated.
    // That is, don't execute when the {@link EditorCodec} is set up.
    if (document.body) {
      // Defines instance fields
      this.cycleAttributeValues = [];
      this.popupHandler = new EditorPopupMenu();
      this.undoManager = new UndoManager();

      // Creates the graph and toolbar without the containers
      this.graph = this.createGraph();
      this.toolbar = this.createToolbar();

      // Creates the global key handler (requires graph instance)
      this.keyHandler = new EditorKeyHandler(this);

      // Configures the editor using the URI
      // which was passed to the ctor
      this.configure(config);

      // Assigns the swimlaneIndicatorColorAttribute on the graph
      this.graph.swimlaneIndicatorColorAttribute = this.cycleAttributeName;

      // Invokes the 'onInit' hook
      this.onInit?.();
    }
  }

  onInit: Function | null = null;
  lastSnapshot: number | null = null;
  ignoredChanges: number | null = null;
  swimlaneLayout: any;
  diagramLayout: any;
  rubberband: RubberBandHandler | null = null;
  isActive: boolean | null = null;
  properties: any;
  destroyed = false;

  /**
   * Specifies the resource key for the zoom dialog. If the resource for this
   * key does not exist then the value is used as the error message. Default is 'askZoom'.
   * @default 'askZoom'
   */
  askZoomResource = isI18nEnabled() ? 'askZoom' : '';

  // =====================================================================================
  // Group: Controls and Handlers
  // =====================================================================================

  /**
   * Specifies the resource key for the last saved info. If the resource for
   * this key does not exist then the value is used as the error message. Default is 'lastSaved'.
   * @default 'lastSaved'.
   */
  lastSavedResource = isI18nEnabled() ? 'lastSaved' : '';

  /**
   * Specifies the resource key for the current file info. If the resource for
   * this key does not exist then the value is used as the error message. Default is 'currentFile'.
   * @default 'currentFile'
   */
  currentFileResource = isI18nEnabled() ? 'currentFile' : '';

  /**
   * Specifies the resource key for the properties window title. If the
   * resource for this key does not exist then the value is used as the
   * error message. Default is 'properties'.
   * @default 'properties'
   */
  propertiesResource = isI18nEnabled() ? 'properties' : '';

  /**
   * Specifies the resource key for the tasks window title. If the
   * resource for this key does not exist then the value is used as the
   * error message. Default is 'tasks'.
   * @default 'tasks'
   */
  tasksResource = isI18nEnabled() ? 'tasks' : '';

  /**
   * Specifies the resource key for the help window title. If the
   * resource for this key does not exist then the value is used as the
   * error message. Default is 'help'.
   * @default 'help'
   */
  helpResource = isI18nEnabled() ? 'help' : '';

  /**
   * Specifies the resource key for the outline window title. If the
   * resource for this key does not exist then the value is used as the
   * error message. Default is 'outline'.
   * @default 'outline'
   */
  outlineResource = isI18nEnabled() ? 'outline' : '';

  /**
   * Reference to the {@link MaxWindow} that contains the outline.
   * The {@link outline} is stored in outline.outline.
   */
  // TODO should be CustomMaxWindow | null, CustomMaxWindow having a outline property
  outline: any = null;

  /**
   * Holds a {@link graph} for displaying the diagram. The graph
   * is created in {@link setGraphContainer}.
   */
  // @ts-ignore
  graph: Graph;

  /**
   * Holds the render hint used for creating the
   * graph in {@link setGraphContainer}. See {@link graph}. Default is null.
   * @default null
   */
  graphRenderHint: any = null;

  /**
   * Holds a {@link EditorToolbar} for displaying the toolbar.
   * The toolbar is created in {@link setToolbarContainer}.
   */
  toolbar: EditorToolbar | null = null;

  /**
   * DOM container that holds the statusbar.
   * Use {@link setStatusContainer} to set this value.
   */
  status: HTMLElement | null = null;

  /**
   * Holds a {@link EditorPopupMenu} for displaying popupmenus.
   */
  popupHandler: EditorPopupMenu | null = null;

  /**
   * Holds an {@link UndoManager} for the command history.
   */
  undoManager: UndoManager | null = null;

  /**
   * Holds a {@link EditorKeyHandler} for handling keyboard events.
   * The handler is created in {@link setGraphContainer}.
   */
  keyHandler: EditorKeyHandler | null = null;

  /**
   * Maps from actionnames to actions, which are functions taking
   * the editor and the cell as arguments. Use {@link addAction}
   * to add or replace an action and {@link execute} to execute an action
   * by name, passing the cell to be operated upon as the second
   * argument.
   */
  actions: { [key: string]: Function } = {};

  // =====================================================================================
  // Group: Actions and Options
  // =====================================================================================

  /**
   * Specifies the name of the action to be executed
   * when a cell is double-clicked. Default is 'edit'.
   *
   * To handle a single-click, use the following code.
   *
   * @example
   * ```javascript
   * editor.graph.addListener(mxEvent.CLICK, function(sender, evt) {
   *   const e = evt.getProperty('event');
   *   const cell = evt.getProperty('cell');
   *
   *   if (cell && !e.isConsumed()) {
   *     // Do something useful with cell...
   *     e.consume();
   *   }
   * });
   * ```
   * @default 'edit'
   */
  dblClickAction = 'edit';

  /**
   * Specifies if new cells must be inserted
   * into an existing swimlane. Otherwise, cells
   * that are not swimlanes can be inserted as
   * top-level cells.
   * @default false
   */
  swimlaneRequired = false;

  /**
   * Specifies if the context menu should be disabled in the graph container.
   * @default true
   */
  disableContextMenu = true;

  /**
   * Specifies the function to be used for inserting new
   * cells into the graph. This is assigned from the
   * {@link EditorToolbar} if a vertex-tool is clicked.
   */
  insertFunction: Function | null = null;

  // =====================================================================================
  // Group: Templates
  // =====================================================================================

  /**
   * Specifies if a new cell should be inserted on a single
   * click even using {@link insertFunction} if there is a cell
   * under the mouse pointer, otherwise the cell under the
   * mouse pointer is selected. Default is false.
   * @default false
   */
  forcedInserting = false;

  /**
   * Maps from names to prototype cells to be used
   * in the toolbar for inserting new cells into
   * the diagram.
   */
  templates: any = null;

  /**
   * Prototype edge cell that is used for creating new edges.
   */
  defaultEdge: any = null;

  /**
   * Specifies the edge style to be returned in {@link getEdgeStyle}.
   * @default null
   */
  defaultEdgeStyle: any = null;

  /**
   * Prototype group cell that is used for creating new groups.
   */
  defaultGroup: any = null;

  /**
   * Default size for the border of new groups. If `null`, then {@link Graph.gridSize} is used.
   * @default null
   */
  groupBorderSize: number | null = null;

  /**
   * Contains the URL of the last opened file as a string.
   * @default null
   */
  filename: string | null = null;

  // =====================================================================================
  // Group: Backend Integration
  // =====================================================================================

  /**
   * Character to be used for encoding linefeed in {@link save}.
   * @default '&#xa;'
   */
  linefeed = '&#xa;';

  /**
   * Specifies if the name of the post parameter that contains the diagram data in a post request to the server.
   * @default 'xml'
   */
  postParameterName = 'xml';

  /**
   * Specifies if the data in the post request for saving a diagram should be converted using encodeURIComponent.
   * @default true
   */
  escapePostData = true;

  /**
   * Specifies the URL to be used for posting the diagram to a backend in {@link save}.
   * @default null
   */
  urlPost: string | null = null;

  /**
   * Specifies the URL to be used for creating a bitmap of the graph in the image action.
   * @default null
   */
  urlImage: string | null = null;

  /**
   * Specifies the direction of the flow in the diagram.
   * This is used in the layout algorithms. Default is vertical flow.
   * @default false
   */
  horizontalFlow = false;

  // =====================================================================================
  // Group: Autolayout
  // =====================================================================================

  /**
   * Specifies if the top-level elements in the
   * diagram should be layed out using a vertical
   * or horizontal stack depending on the setting
   * of {@link horizontalFlow}. The spacing between the
   * swimlanes is specified by {@link swimlaneSpacing}.
   * Default is false.
   *
   * If the top-level elements are swimlanes, then
   * the intra-swimlane layout is activated by
   * the {@link layoutSwimlanes} switch.
   * @default false
   */
  layoutDiagram = false;

  /**
   * Specifies the spacing between swimlanes if
   * automatic layout is turned on in
   * {@link layoutDiagram}. Default is 0.
   * @default 0
   */
  swimlaneSpacing = 0;

  /**
   * Specifies if the swimlanes should be kept at the same
   * width or height depending on the setting of
   * {@link horizontalFlow}. Default is false.
   *
   * For horizontal flows, all swimlanes
   * have the same height and for vertical flows, all swimlanes
   * have the same width. Furthermore, the swimlanes are
   * automatically "stacked" if {@link layoutDiagram} is true.
   * @default false
   */
  maintainSwimlanes = false;

  /**
   * Specifies if the children of swimlanes should
   * be layed out, either vertically or horizontally
   * depending on {@link horizontalFlow}. Default is false.
   * @default false
   */
  layoutSwimlanes = false;

  /**
   * Specifies the attribute values to be cycled when inserting new swimlanes.
   * Default is an empty array.
   * @default any[]
   */
  cycleAttributeValues: any[] = [];

  // =====================================================================================
  // Group: Attribute Cycling
  // =====================================================================================

  /**
   * Index of the last consumed attribute index. If a new
   * swimlane is inserted, then the {@link cycleAttributeValues}
   * at this index will be used as the value for
   * {@link cycleAttributeName}. Default is 0.
   * @default 0
   */
  cycleAttributeIndex = 0;

  /**
   * Name of the attribute to be assigned a {@link cycleAttributeValues}
   * when inserting new swimlanes. Default is 'fillColor'.
   * @default 'fillColor'
   */
  // cycleAttributeName: 'fillColor';
  cycleAttributeName = 'fillColor';

  /**
   * Holds the [@link MaxWindow} created in {@link showTasks}.
   */
  tasks: any = null;

  // =====================================================================================
  // Group: Windows
  // =====================================================================================

  /**
   * Icon for the tasks window.
   */
  tasksWindowImage: any = null;

  /**
   * Specifies the top coordinate of the tasks window in pixels. Default is 20.
   * @default 20
   */
  tasksTop = 20;

  /**
   * Holds the {@link MaxWindow} created in {@link showHelp}
   */
  help: any = null;

  /**
   * Icon for the help window.
   */
  helpWindowImage: any = null;

  /**
   * Specifies the URL to be used for the contents of the
   * Online Help window. This is usually specified in the
   * resources file under urlHelp for language-specific
   * online help support.
   */
  urlHelp: string | null = null;

  /**
   * Specifies the width of the help window in pixels. Default is 300.
   * @default 300
   */
  helpWidth = 300;

  /**
   * Specifies the height of the help window in pixels. Default is 260.
   * @default 260
   */
  // helpHeight: number;
  helpHeight = 260;

  /**
   * Specifies the width of the properties window in pixels. Default is 240.
   * @default 240
   */
  propertiesWidth = 240;

  /**
   * Specifies the height of the properties window in pixels.
   * If no height is specified then the window will be automatically
   * sized to fit its contents. Default is null.
   * @default null
   */
  propertiesHeight: number | null = null;

  /**
   * Specifies if the properties dialog should be automatically
   * moved near the cell it is displayed for, otherwise the
   * dialog is not moved. This value is only taken into
   * account if the dialog is already visible. Default is false.
   * @default false
   */
  movePropertiesDialog = false;

  /**
   * Specifies if {@link Graph.validateGraph} should automatically be invoked after
   * each change. Default is false.
   * @default false
   */
  validating = false;

  /**
   * True if the graph has been modified since it was last saved.
   */
  modified = false;

  /**
   * Returns {@link modified}.
   */
  isModified(): boolean {
    return this.modified;
  }

  /**
   * Sets {@link modified} to the specified boolean value.
   * @param value
   */
  setModified(value: boolean): void {
    this.modified = value;
  }

  /**
   * Adds the built-in actions to the editor instance.
   * save - Saves the graph using <urlPost>.
   * print - Shows the graph in a new print preview window.
   * show - Shows the graph in a new window.
   * exportImage - Shows the graph as a bitmap image using <getUrlImage>.
   * refresh - Refreshes the graph's display.
   * cut - Copies the current selection into the clipboard
   * and removes it from the graph.
   * copy - Copies the current selection into the clipboard.
   * paste - Pastes the clipboard into the graph.
   * delete - Removes the current selection from the graph.
   * group - Puts the current selection into a new group.
   * ungroup - Removes the selected groups and selects the children.
   * undo - Undoes the last change on the graph model.
   * redo - Redoes the last change on the graph model.
   * zoom - Sets the zoom via a dialog.
   * zoomIn - Zooms into the graph.
   * zoomOut - Zooms out of the graph
   * actualSize - Resets the scale and translation on the graph.
   * fit - Changes the scale so that the graph fits into the window.
   * showProperties - Shows the properties dialog.
   * selectAll - Selects all cells.
   * selectNone - Clears the selection.
   * selectVertices - Selects all vertices.
   * selectEdges = Selects all edges.
   * edit - Starts editing the current selection cell.
   * enterGroup - Drills down into the current selection cell.
   * exitGroup - Moves up in the drilling hierachy
   * home - Moves to the topmost parent in the drilling hierarchy
   * selectPrevious - Selects the previous cell.
   * selectNext - Selects the next cell.
   * selectParent - Selects the parent of the selection cell.
   * selectChild - Selects the first child of the selection cell.
   * collapse - Collapses the currently selected cells.
   * expand - Expands the currently selected cells.
   * bold - Toggle bold text style.
   * italic - Toggle italic text style.
   * underline - Toggle underline text style.
   * alignCellsLeft - Aligns the selection cells at the left.
   * alignCellsCenter - Aligns the selection cells in the center.
   * alignCellsRight - Aligns the selection cells at the right.
   * alignCellsTop - Aligns the selection cells at the top.
   * alignCellsMiddle - Aligns the selection cells in the middle.
   * alignCellsBottom - Aligns the selection cells at the bottom.
   * alignFontLeft - Sets the horizontal text alignment to left.
   * alignFontCenter - Sets the horizontal text alignment to center.
   * alignFontRight - Sets the horizontal text alignment to right.
   * alignFontTop - Sets the vertical text alignment to top.
   * alignFontMiddle - Sets the vertical text alignment to middle.
   * alignFontBottom - Sets the vertical text alignment to bottom.
   * toggleTasks - Shows or hides the tasks window.
   * toggleHelp - Shows or hides the help window.
   * toggleOutline - Shows or hides the outline window.
   * toggleConsole - Shows or hides the console window.
   */
  addActions(): void {
    this.addAction('save', (editor: Editor) => {
      editor.save();
    });

    this.addAction('print', (editor: Editor) => {
      const preview = new PrintPreview(editor.graph, 1);
      preview.open();
    });

    this.addAction('show', (editor: Editor) => {
      show(editor.graph, null, 10, 10);
    });

    this.addAction('exportImage', (editor: Editor) => {
      const url = editor.getUrlImage();

      if (url == null || Client.IS_LOCAL) {
        editor.execute('show');
      } else {
        const node = <Element>getViewXml(editor.graph, 1);
        const xml = getXml(node, '\n');

        submit(
          url,
          `${editor.postParameterName}=${encodeURIComponent(xml)}`,
          document,
          '_blank'
        );
      }
    });

    this.addAction('refresh', (editor: Editor) => {
      editor.graph.refresh();
    });

    this.addAction('cut', (editor: Editor) => {
      if (editor.graph.isEnabled()) {
        Clipboard.cut(editor.graph);
      }
    });

    this.addAction('copy', (editor: Editor) => {
      if (editor.graph.isEnabled()) {
        Clipboard.copy(editor.graph);
      }
    });

    this.addAction('paste', (editor: Editor) => {
      if (editor.graph.isEnabled()) {
        Clipboard.paste(editor.graph);
      }
    });

    this.addAction('delete', (editor: Editor) => {
      if (editor.graph.isEnabled()) {
        editor.graph.removeCells();
      }
    });

    this.addAction('group', (editor: Editor) => {
      if (editor.graph.isEnabled()) {
        editor.graph.setSelectionCell(editor.groupCells());
      }
    });

    this.addAction('ungroup', (editor: Editor) => {
      if (editor.graph.isEnabled()) {
        editor.graph.setSelectionCells(editor.graph.ungroupCells());
      }
    });

    this.addAction('removeFromParent', (editor: Editor) => {
      if (editor.graph.isEnabled()) {
        editor.graph.removeCellsFromParent();
      }
    });

    this.addAction('undo', (editor: Editor) => {
      if (editor.graph.isEnabled()) {
        editor.undo();
      }
    });

    this.addAction('redo', (editor: Editor) => {
      if (editor.graph.isEnabled()) {
        editor.redo();
      }
    });

    this.addAction('zoomIn', (editor: Editor) => {
      editor.graph.zoomIn();
    });

    this.addAction('zoomOut', (editor: Editor) => {
      editor.graph.zoomOut();
    });

    this.addAction('actualSize', (editor: Editor) => {
      editor.graph.zoomActual();
    });

    this.addAction('fit', (editor: Editor) => {
      editor.graph.fit();
    });

    this.addAction('showProperties', (editor: Editor, cell: Cell) => {
      editor.showProperties(cell);
    });

    this.addAction('selectAll', (editor: Editor) => {
      if (editor.graph.isEnabled()) {
        editor.graph.selectAll();
      }
    });

    this.addAction('selectNone', (editor: Editor) => {
      if (editor.graph.isEnabled()) {
        editor.graph.clearSelection();
      }
    });

    this.addAction('selectVertices', (editor: Editor) => {
      if (editor.graph.isEnabled()) {
        editor.graph.selectVertices();
      }
    });

    this.addAction('selectEdges', (editor: Editor) => {
      if (editor.graph.isEnabled()) {
        editor.graph.selectEdges();
      }
    });

    this.addAction('edit', (editor: Editor, cell: Cell) => {
      if (editor.graph.isEnabled() && editor.graph.isCellEditable(cell)) {
        editor.graph.startEditingAtCell(cell);
      }
    });

    this.addAction('toBack', (editor: Editor, cell: Cell) => {
      if (editor.graph.isEnabled()) {
        editor.graph.orderCells(true);
      }
    });

    this.addAction('toFront', (editor: Editor, cell: Cell) => {
      if (editor.graph.isEnabled()) {
        editor.graph.orderCells(false);
      }
    });

    this.addAction('enterGroup', (editor: Editor, cell: Cell) => {
      editor.graph.enterGroup(cell);
    });

    this.addAction('exitGroup', (editor: Editor) => {
      editor.graph.exitGroup();
    });

    this.addAction('home', (editor: Editor) => {
      editor.graph.home();
    });

    this.addAction('selectPrevious', (editor: Editor) => {
      if (editor.graph.isEnabled()) {
        editor.graph.selectPreviousCell();
      }
    });

    this.addAction('selectNext', (editor: Editor) => {
      if (editor.graph.isEnabled()) {
        editor.graph.selectNextCell();
      }
    });

    this.addAction('selectParent', (editor: Editor) => {
      if (editor.graph.isEnabled()) {
        editor.graph.selectParentCell();
      }
    });

    this.addAction('selectChild', (editor: Editor) => {
      if (editor.graph.isEnabled()) {
        editor.graph.selectChildCell();
      }
    });

    this.addAction('collapse', (editor: Editor) => {
      if (editor.graph.isEnabled()) {
        editor.graph.foldCells(true);
      }
    });

    this.addAction('collapseAll', (editor: Editor) => {
      if (editor.graph.isEnabled()) {
        const cells = editor.graph.getChildVertices();
        editor.graph.foldCells(true, false, cells);
      }
    });

    this.addAction('expand', (editor: Editor) => {
      if (editor.graph.isEnabled()) {
        editor.graph.foldCells(false);
      }
    });

    this.addAction('expandAll', (editor: Editor) => {
      if (editor.graph.isEnabled()) {
        const cells = editor.graph.getChildVertices();
        editor.graph.foldCells(false, false, cells);
      }
    });

    this.addAction('bold', (editor: Editor) => {
      if (editor.graph.isEnabled()) {
        editor.graph.toggleCellStyleFlags('fontStyle', FONT.BOLD);
      }
    });

    this.addAction('italic', (editor: Editor) => {
      if (editor.graph.isEnabled()) {
        editor.graph.toggleCellStyleFlags('fontStyle', FONT.ITALIC);
      }
    });

    this.addAction('underline', (editor: Editor) => {
      if (editor.graph.isEnabled()) {
        editor.graph.toggleCellStyleFlags('fontStyle', FONT.UNDERLINE);
      }
    });

    this.addAction('alignCellsLeft', (editor: Editor) => {
      if (editor.graph.isEnabled()) {
        editor.graph.alignCells(ALIGN.LEFT);
      }
    });

    this.addAction('alignCellsCenter', (editor: Editor) => {
      if (editor.graph.isEnabled()) {
        editor.graph.alignCells(ALIGN.CENTER);
      }
    });

    this.addAction('alignCellsRight', (editor: Editor) => {
      if (editor.graph.isEnabled()) {
        editor.graph.alignCells(ALIGN.RIGHT);
      }
    });

    this.addAction('alignCellsTop', (editor: Editor) => {
      if (editor.graph.isEnabled()) {
        editor.graph.alignCells(ALIGN.TOP);
      }
    });

    this.addAction('alignCellsMiddle', (editor: Editor) => {
      if (editor.graph.isEnabled()) {
        editor.graph.alignCells(ALIGN.MIDDLE);
      }
    });

    this.addAction('alignCellsBottom', (editor: Editor) => {
      if (editor.graph.isEnabled()) {
        editor.graph.alignCells(ALIGN.BOTTOM);
      }
    });

    this.addAction('alignFontLeft', (editor: Editor) => {
      editor.graph.setCellStyles('align', ALIGN.LEFT);
    });

    this.addAction('alignFontCenter', (editor: Editor) => {
      if (editor.graph.isEnabled()) {
        editor.graph.setCellStyles('align', ALIGN.CENTER);
      }
    });

    this.addAction('alignFontRight', (editor: Editor) => {
      if (editor.graph.isEnabled()) {
        editor.graph.setCellStyles('align', ALIGN.RIGHT);
      }
    });

    this.addAction('alignFontTop', (editor: Editor) => {
      if (editor.graph.isEnabled()) {
        editor.graph.setCellStyles('verticalAlign', ALIGN.TOP);
      }
    });

    this.addAction('alignFontMiddle', (editor: Editor) => {
      if (editor.graph.isEnabled()) {
        editor.graph.setCellStyles('verticalAlign', ALIGN.MIDDLE);
      }
    });

    this.addAction('alignFontBottom', (editor: Editor) => {
      if (editor.graph.isEnabled()) {
        editor.graph.setCellStyles('verticalAlign', ALIGN.BOTTOM);
      }
    });

    this.addAction('zoom', (editor: Editor) => {
      const current = editor.graph.getView().scale * 100;
      const preInput = prompt(
        translate(editor.askZoomResource) || editor.askZoomResource,
        String(current)
      );

      if (preInput) {
        const scale = parseFloat(preInput) / 100;

        if (!isNaN(scale)) {
          editor.graph.getView().setScale(scale);
        }
      }
    });

    this.addAction('toggleTasks', (editor: Editor) => {
      if (!isNullish(editor.tasks)) {
        editor.tasks.setVisible(!editor.tasks.isVisible());
      } else {
        editor.showTasks();
      }
    });

    this.addAction('toggleHelp', (editor: Editor) => {
      if (!isNullish(editor.help)) {
        editor.help.setVisible(!editor.help.isVisible());
      } else {
        editor.showHelp();
      }
    });

    this.addAction('toggleOutline', (editor: Editor) => {
      if (isNullish(editor.outline)) {
        editor.showOutline();
      } else {
        editor.outline.setVisible(!editor.outline.isVisible());
      }
    });

    this.addAction('toggleConsole', (editor: Editor) => {
      MaxLog.setVisible(!MaxLog.isVisible());
    });
  }

  /**
   * Configures the editor using the specified node. To load the
   * configuration from a given URL the following code can be used to obtain
   * the XML node.
   *
   * @example
   * ```javascript
   * var node = mxUtils.load(url).getDocumentElement();
   * ```
   * @param node XML node that contains the configuration.
   */
  configure(node: Element): void {
    if (node) {
      // Creates a decoder for the XML data
      // and uses it to configure the editor
      const dec = new Codec(node.ownerDocument);
      dec.decode(node, this);

      // Resets the counters, modified state and
      // command history
      this.resetHistory();
    }
  }

  /**
   * Resets the cookie that is used to remember if the editor has already been used.
   */
  resetFirstTime(): void {
    document.cookie = 'mxgraph=seen; expires=Fri, 27 Jul 2001 02:47:11 UTC; path=/';
  }

  /**
   * Resets the command history, modified state and counters.
   */
  resetHistory(): void {
    this.lastSnapshot = new Date().getTime();
    (<UndoManager>this.undoManager).clear();
    this.ignoredChanges = 0;
    this.setModified(false);
  }

  /**
   * Binds the specified actionname to the specified function.
   *
   * @example
   * ```javascript
   * editor.addAction('test', function(editor: Editor, cell: Cell)
   * {
   * 		mxUtils.alert("test "+cell);
   * });
   * ```
   * @param actionname String that specifies the name of the action to be added.
   * @param funct Function that implements the new action. The first argument
   * of the function is the editor it is used with,
   * the second argument is the cell it operates upon.
   */
  addAction(actionname: string, funct: Function): void {
    this.actions[actionname] = funct;
  }

  /**
   * Executes the function with the given name in {@link actions} passing the
   * editor instance and given cell as the first and second argument. All
   * additional arguments are passed to the action as well. This method
   * contains a try-catch block and displays an error message if an action
   * causes an exception. The exception is re-thrown after the error
   * message was displayed.
   *
   * @example
   * ```javascript
   * editor.execute("showProperties", cell);
   * ```
   * @param actionname
   * @param cell
   * @param evt
   */
  execute(actionname: string, cell: Cell | null = null, evt: Event | null = null): void {
    const action = this.actions[actionname];

    if (action) {
      try {
        // Creates the array of arguments by replacing the actionname
        // with the editor instance in the args of this function
        const args = [this, cell, evt];

        // Invokes the function on the editor using the args
        action.apply(this, args);
      } catch (e: any) {
        error(`Cannot execute ${actionname}: ${e.message}`, 280, true);

        throw e;
      }
    } else {
      error(`Cannot find action ${actionname}`, 280, true);
    }
  }

  /**
   * Adds the specified template under the given name in {@link templates}.
   * @param name
   * @param template
   */
  addTemplate(name: string, template: any): void {
    this.templates[name] = template;
  }

  /**
   * Returns the template for the given name.
   * @param name
   */
  getTemplate(name: string): any {
    return this.templates[name];
  }

  /**
   * Creates the {@link graph} for the editor. The graph is created with no
   * container and is initialized from {@link setGraphContainer}.
   * @returns graph instance
   */
  createGraph(): Graph {
    const graph = new Graph(undefined!);

    // Enables rubberband, tooltips, panning
    graph.setTooltips(true);
    graph.setPanning(true);

    // Overrides the dblclick method on the graph to
    // invoke the dblClickAction for a cell and reset
    // the selection tool in the toolbar
    this.installDblClickHandler(graph);

    // Installs the command history
    this.installUndoHandler(graph);

    // Installs the handlers for the root event
    this.installDrillHandler(graph);

    // Installs the handler for validation
    this.installChangeHandler(graph);

    // Installs the handler for calling the
    // insert function and consume the
    // event if an insert function is defined
    this.installInsertHandler(graph);

    // Redirects the function for creating the popupmenu items
    const popupMenuHandler = graph.getPlugin<PopupMenuHandler>('PopupMenuHandler');
    if (popupMenuHandler) {
      popupMenuHandler.factoryMethod = (menu: any, cell: Cell | null, evt: any): void => {
        return this.createPopupMenu(menu, cell, evt);
      };
    }

    // Redirects the function for creating new connections in the diagram
    const connectionHandler = graph.getPlugin<ConnectionHandler>('ConnectionHandler');
    if (connectionHandler) {
      connectionHandler.factoryMethod = (
        source: Cell | null,
        target: Cell | null
      ): Cell => {
        return this.createEdge(source, target);
      };
    }

    // Maintains swimlanes and installs auto-layout
    this.createSwimlaneManager(graph);
    this.createLayoutManager(graph);

    return graph;
  }

  /**
   * Sets the graph's container using [@link mxGraph.init}.
   * @param graph
   * @returns SwimlaneManager instance
   */
  createSwimlaneManager(graph: Graph): SwimlaneManager {
    const swimlaneMgr = new SwimlaneManager(graph, false);

    swimlaneMgr.isHorizontal = () => {
      return this.horizontalFlow;
    };

    swimlaneMgr.isEnabled = () => {
      return this.maintainSwimlanes;
    };

    return swimlaneMgr;
  }

  /**
   * Creates a layout manager for the swimlane and diagram layouts, that
   * is, the locally defined inter and intraswimlane layouts.
   * @param graph
   * @returns LayoutManager instance
   */
  createLayoutManager(graph: Graph): LayoutManager {
    const layoutMgr = new LayoutManager(graph);

    layoutMgr.getLayout = (cell: Cell) => {
      let layout = null;
      const model = this.graph.getDataModel();

      if (cell.getParent()) {
        // Executes the swimlane layout if a child of
        // a swimlane has been changed. The layout is
        // lazy created in createSwimlaneLayout.
        if (this.layoutSwimlanes && graph.isSwimlane(cell)) {
          if (this.swimlaneLayout == null) {
            this.swimlaneLayout = this.createSwimlaneLayout();
          }

          layout = this.swimlaneLayout;
        }

        // Executes the diagram layout if the modified
        // cell is a top-level cell. The layout is
        // lazy created in createDiagramLayout.
        else if (
          this.layoutDiagram &&
          (graph.isValidRoot(cell) || !cell?.getParent()?.getParent())
        ) {
          if (this.diagramLayout == null) {
            this.diagramLayout = this.createDiagramLayout();
          }

          layout = this.diagramLayout;
        }
      }

      return layout;
    };

    return layoutMgr;
  }

  /**
   * Sets the graph's container using {@link graph.init}.
   * @param container
   */
  setGraphContainer(container?: HTMLElement | null): void {
    if (!this.graph.container && container) {
      // Creates the graph instance inside the given container and render hint
      // this.graph = new mxGraph(container, null, this.graphRenderHint);

      // @ts-ignore  TODO: FIXME!! ==============================================================================================
      this.graph.init(container);

      // Install rubberband selection as the last
      // action handler in the chain
      this.rubberband = new RubberBandHandler(this.graph);

      // Disables the context menu
      if (this.disableContextMenu) {
        InternalEvent.disableContextMenu(container);
      }
    }
  }

  /**
   * Overrides {@link graph.dblClick} to invoke {@link dblClickAction}
   * on a cell and reset the selection tool in the toolbar.
   * @param graph
   */
  installDblClickHandler(graph: Graph): void {
    // Installs a listener for double click events
    graph.addListener(InternalEvent.DOUBLE_CLICK, (sender: any, evt: EventObject) => {
      const cell = evt.getProperty('cell');

      if (cell != null && graph.isEnabled() && this.dblClickAction != null) {
        this.execute(this.dblClickAction, cell);
        evt.consume();
      }
    });
  }

  /**
   * Adds the {@link undoManager} to the graph model and the view.
   * @param graph
   */
  installUndoHandler(graph: Graph): void {
    const listener = (sender: any, evt: EventObject) => {
      const edit = evt.getProperty('edit');
      (<UndoManager>this.undoManager).undoableEditHappened(edit);
    };

    graph.getDataModel().addListener(InternalEvent.UNDO, listener);
    graph.getView().addListener(InternalEvent.UNDO, listener);

    // Keeps the selection state in sync
    const undoHandler = (sender: any, evt: EventObject) => {
      const { changes } = evt.getProperty('edit');
      graph.setSelectionCells(graph.getSelectionCellsForChanges(changes));
    };

    (<UndoManager>this.undoManager).addListener(InternalEvent.UNDO, undoHandler);
    (<UndoManager>this.undoManager).addListener(InternalEvent.REDO, undoHandler);
  }

  /**
   * Installs listeners for dispatching the {@link root} event.
   * @param graph
   */
  installDrillHandler(graph: Graph): void {
    const listener = (sender: any) => {
      this.fireEvent(new EventObject(InternalEvent.ROOT));
    };

    graph.getView().addListener(InternalEvent.DOWN, listener);
    graph.getView().addListener(InternalEvent.UP, listener);
  }

  /**
   * Installs the listeners required to automatically validate
   * the graph. On each change of the root, this implementation
   * fires a {@link root} event.
   * @param graph
   */
  installChangeHandler(graph: Graph): void {
    const listener = (sender: any, evt: EventObject) => {
      // Updates the modified state
      this.setModified(true);

      // Automatically validates the graph
      // after each change
      if (this.validating) {
        graph.validateGraph();
      }

      // Checks if the root has been changed
      const { changes } = evt.getProperty('edit');

      for (const change of changes) {
        if (
          change instanceof RootChange ||
          (change instanceof ValueChange && change.cell === this.graph.model.root) ||
          (change instanceof CellAttributeChange && change.cell === this.graph.model.root)
        ) {
          this.fireEvent(new EventObject(InternalEvent.ROOT));
          break;
        }
      }
    };

    graph.getDataModel().addListener(InternalEvent.CHANGE, listener);
  }

  /**
   * Installs the handler for invoking {@link insertFunction} if one is defined.
   * @param graph
   */
  installInsertHandler(graph: Graph): void {
    const insertHandler: MouseListenerSet = {
      mouseDown: (_sender: any, me: InternalMouseEvent) => {
        if (
          this.insertFunction &&
          !me.isPopupTrigger() &&
          (this.forcedInserting || me.getState() == null)
        ) {
          this.graph.clearSelection();
          this.insertFunction(me.getEvent(), me.getCell());

          // Consumes the rest of the events for this gesture (down, move, up)
          this.isActive = true;
          me.consume();
        }
      },

      mouseMove: (_sender: any, me: InternalMouseEvent) => {
        if (this.isActive) {
          me.consume();
        }
      },

      mouseUp: (_sender: any, me: InternalMouseEvent) => {
        if (this.isActive) {
          this.isActive = false;
          me.consume();
        }
      },
    };

    graph.addMouseListener(insertHandler);
  }

  /**
   * Creates the layout instance used to layout the swimlanes in the diagram.
   * @returns StackLayout instance
   */
  createDiagramLayout(): StackLayout {
    const gs = this.graph.gridSize;
    const layout = new StackLayout(
      this.graph,
      !this.horizontalFlow,
      this.swimlaneSpacing,
      2 * gs,
      2 * gs
    );

    // Overrides isIgnored to only take into account swimlanes
    layout.isVertexIgnored = (cell: Cell) => {
      return !layout.graph.isSwimlane(cell);
    };

    return layout;
  }

  /**
   * Creates the layout instance used to layout the children of each swimlane.
   * @returns CompactTreeLayout instance
   */
  createSwimlaneLayout(): CompactTreeLayout {
    return new CompactTreeLayout(this.graph, this.horizontalFlow);
  }

  /**
   * Creates the {@link toolbar} with no container.
   * @returns EditorToolbar instance
   */
  createToolbar(): EditorToolbar {
    return new EditorToolbar(null, this);
  }

  /**
   * Initializes the toolbar for the given container.
   * @param container
   */
  setToolbarContainer(container: any): void {
    this.toolbar?.init(container);
  }

  /**
   * Creates the {@link status} using the specified container.
   * This implementation adds listeners in the editor to display the last saved time and the current filename in the status bar.
   * @param container DOM node that will contain the statusbar.
   */
  setStatusContainer(container: HTMLElement | null): void {
    if (!this.status && container) {
      this.status = container;

      // Prints the last saved time in the status bar when files are saved
      this.addListener(InternalEvent.SAVE, () => {
        const timestamp = new Date().toLocaleString();
        this.setStatus(
          `${translate(this.lastSavedResource) || this.lastSavedResource}: ${timestamp}`
        );
      });

      // Updates the statusbar to display the filename when new files are opened
      this.addListener(InternalEvent.OPEN, () => {
        this.setStatus(
          `${translate(this.currentFileResource) || this.currentFileResource}: ${
            this.filename
          }`
        );
      });
    }
  }

  /**
   * Display the specified message in the status bar.
   * @param message String the specified the message to be displayed.
   */
  setStatus(message: string): void {
    if (this.status && !isNullish(message)) {
      this.status.innerHTML = message;
    }
  }

  /**
   * Creates a listener to update the inner HTML of the
   * specified DOM node with the value of {@link getTitle}.
   * @param container DOM node that will contain the title.
   */
  setTitleContainer(container: any): void {
    this.addListener(InternalEvent.ROOT, (sender: any) => {
      container.innerHTML = this.getTitle();
    });
  }

  /**
   * Executes a vertical or horizontal compact tree layout using the specified cell as an argument.
   * The cell may either be a group or the root of a tree.
   *
   * @param cell {@link Cell} to use in the compact tree layout.
   * @param horizontal Optional boolean to specify the tree's
   * orientation. Default is true.
   */
  treeLayout(cell: Cell, horizontal: boolean): void {
    if (cell) {
      const layout = new CompactTreeLayout(this.graph, horizontal);
      layout.execute(cell);
    }
  }

  /**
   * Returns the string value for the current root of the diagram.
   */
  getTitle(): string {
    let title = '';
    const { graph } = this;
    let cell = graph.getCurrentRoot();

    while (cell?.getParent()?.getParent()) {
      // Append each label of a valid root
      if (graph.isValidRoot(cell)) {
        title = ` > ${graph.convertValueToString(cell)}${title}`;
      }

      cell = cell.getParent();
    }

    const prefix = this.getRootTitle();

    return prefix + title;
  }

  /**
   * Returns the string value of the root cell in {@link graph.model}.
   */
  getRootTitle(): string {
    const root = this.graph.getDataModel().getRoot()!;
    return this.graph.convertValueToString(root);
  }

  /**
   * Undo the last change in {@link graph}.
   */
  undo(): void {
    (<UndoManager>this.undoManager).undo();
  }

  /**
   * Redo the last change in {@link graph}.
   */
  redo(): void {
    (<UndoManager>this.undoManager).redo();
  }

  /**
   * Invokes {@link createGroup} to create a new group cell and the invokes
   * {@link graph.groupCells}, using the grid size of the graph as the spacing
   * in the group's content area.
   */
  groupCells(): any {
    const border = this.groupBorderSize ?? this.graph.gridSize;
    return this.graph.groupCells(this.createGroup(), border);
  }

  /**
   * Creates and returns a clone of {@link defaultGroup} to be used as a new group cell in {@link group}.
   * @returns Cell
   */
  createGroup(): Cell {
    return <Cell>cloneCell(this.defaultGroup);
  }

  /**
   * Opens the specified file synchronously and parses it using {@link readGraphModel}.
   * It updates {@link filename} and fires an <open>-event after the file has been opened.
   *
   * Exceptions should be handled as follows:
   *
   * ```javascript
   * try {
   *   editor.open(filename);
   * } catch (e) {
   *   GlobalConfig.logger.error(`Cannot open ${filename}: ${e.message}`);
   * }
   * ```
   *
   * @param filename URL of the file to be opened.
   */
  open(filename: string): void {
    if (!isNullish(filename)) {
      const xml = load(filename).getXml();
      this.readGraphModel(xml.documentElement);
      this.filename = filename;

      this.fireEvent(new EventObject(InternalEvent.OPEN, { filename }));
    }
  }

  /**
   * Reads the specified XML node into the existing graph model and resets the command history and modified state.
   * @param node the XML node to be read into the graph model.
   */
  readGraphModel(node: Element): void {
    new ModelXmlSerializer(this.graph.getDataModel()).import(node);
    this.resetHistory();
  }

  /**
   * Posts the string returned by {@link writeGraphModel} to the given URL or the URL returned by {@link getUrlPost}.
   *
   * The actual posting is carried out by {@link postDiagram}.
   * If the URL is null then the resulting XML will be displayed using {@link popup}.
   *
   * Exceptions should be handled as follows:
   *
   * ```javascript
   * try {
   *   editor.open(filename);
   * } catch (e) {
   *   GlobalConfig.logger.error(`Cannot save: ${e.message}`);
   * }
   * ```
   *
   * @param url
   * @param linefeed
   */
  save(url: string | null = null, linefeed: string = this.linefeed): void {
    // Gets the URL to post the data to
    url = url || this.getUrlPost();

    // Posts the data if the URL is not empty
    if (url) {
      const data = this.writeGraphModel(linefeed);
      this.postDiagram(url, data);

      // Resets the modified flag
      this.setModified(false);
    }

    // Dispatches a save event
    this.fireEvent(new EventObject(InternalEvent.SAVE, { url }));
  }

  /**
   * Hook for subclassers to override the posting of a diagram
   * represented by the given node to the given URL. This fires
   * an asynchronous {@link post} event if the diagram has been posted.
   *
   * ### Example:
   *
   * To replace the diagram with the diagram in the response, use the
   * following code.
   *
   * @example
   * ```javascript
   * editor.addListener(mxEvent.POST, function(sender, evt)
   * {
   *   // Process response (replace diagram)
   *   var req = evt.getProperty('request');
   *   var root = req.getDocumentElement();
   *   editor.graph.readGraphModel(root)
   * });
   * ```
   * @param url
   * @param data
   */
  postDiagram(url: any, data: any): void {
    if (this.escapePostData) {
      data = encodeURIComponent(data);
    }

    post(url, `${this.postParameterName}=${data}`, (req: string) => {
      this.fireEvent(new EventObject(InternalEvent.POST, { request: req, url, data }));
    });
  }

  /**
   * Hook to create the string representation of the diagram.
   *
   * The default implementation uses {@link ModelXmlSerializer} to encode the graph model.
   *
   * @param linefeed Optional character to be used as the linefeed. Default is {@link linefeed}.
   */
  writeGraphModel(linefeed?: string): string {
    return new ModelXmlSerializer(this.graph.getDataModel()).export({ pretty: false });
  }

  /**
   * Returns the URL to post the diagram to. This is used
   * in {@link save}. The default implementation returns {@link urlPost},
   * adding <code>?draft=true</code>.
   */
  getUrlPost(): string | null {
    return this.urlPost;
  }

  /**
   * Returns the URL to create the image width. This is typically
   * the URL of a backend which accepts an XML representation
   * of a graph view to create an image. The function is used
   * in the image action to create an image. This implementation
   * returns {@link urlImage}.
   */
  getUrlImage(): string | null {
    return this.urlImage;
  }

  /**
   * Swaps the styles for the given names in the graph's
   * stylesheet and refreshes the graph.
   * @param first
   * @param second
   */
  swapStyles(first: keyof CellStateStyle, second: string): void {
    // @ts-ignore
    const style = this.graph.getStylesheet().styles[second];
    this.graph
      .getView()
      // @ts-ignore
      .getStylesheet()
      // @ts-ignore
      .putCellStyle(second, this.graph.getStylesheet().styles[first]);
    this.graph.getStylesheet().putCellStyle(first, style);
    this.graph.refresh();
  }

  /**
   * Creates and shows the properties dialog for the given
   * cell. The content area of the dialog is created using
   * {@link createProperties}.
   * @param cell
   */
  showProperties(cell: Cell | null = null): void {
    cell = cell || this.graph.getSelectionCell();

    // Uses the root node for the properties dialog
    // if not cell was passed in and no cell is
    // selected
    if (!cell) {
      cell = this.graph.getCurrentRoot();

      if (!cell) {
        cell = this.graph.getDataModel().getRoot();
      }
    }

    if (cell) {
      // Makes sure there is no in-place editor in the
      // graph and computes the location of the dialog
      this.graph.stopEditing(true);

      const offset = getOffset(this.graph.container);
      let x = offset.x + 10;
      let { y } = offset;

      // Avoids moving the dialog if it is already open
      if (this.properties && !this.movePropertiesDialog) {
        x = this.properties.getX();
        y = this.properties.getY();
      }

      // Places the dialog near the cell for which it
      // displays the properties
      else {
        const bounds = this.graph.getCellBounds(cell);

        if (bounds) {
          x += bounds.x + Math.min(200, bounds.width);
          y += bounds.y;
        }
      }

      // Hides the existing properties dialog and creates a new one with the
      // contents created in the hook method
      this.hideProperties();
      const node = this.createProperties(cell);

      if (node) {
        // Displays the contents in a window and stores a reference to the
        // window for later hiding of the window
        this.properties = new MaxWindow(
          translate(this.propertiesResource) || this.propertiesResource,
          node,
          x,
          y,
          this.propertiesWidth,
          this.propertiesHeight,
          false
        );
        this.properties.setVisible(true);
      }
    }
  }

  /**
   * Returns true if the properties dialog is currently visible.
   */
  isPropertiesVisible(): boolean {
    return this.properties != null;
  }

  /**
   * Creates and returns the DOM node that represents the contents
   * of the properties dialog for the given cell. This implementation
   * works for user objects that are XML nodes and display all the
   * node attributes in a form.
   */
  createProperties(cell: Cell): HTMLTableElement | null {
    const model = this.graph.getDataModel();
    const value = cell.getValue();

    if (isNode(value)) {
      // Creates a form for the user object inside
      // the cell
      const form = new MaxForm('properties');

      // Adds a readonly field for the cell id
      const id = form.addText('ID', cell.getId());
      id.setAttribute('readonly', 'true');

      let geo: Geometry | null = null;
      let yField: HTMLInputElement | null = null;
      let xField: HTMLInputElement | null = null;
      let widthField: HTMLInputElement | null = null;
      let heightField: HTMLInputElement | null = null;

      // Adds fields for the location and size
      if (cell.isVertex()) {
        geo = cell.getGeometry();

        if (geo != null) {
          yField = form.addText('top', geo.y);
          xField = form.addText('left', geo.x);
          widthField = form.addText('width', geo.width);
          heightField = form.addText('height', geo.height);
        }
      }

      // Adds a field for the cell style
      const tmp = cell.getStyle();
      const style = form.addText('Style', tmp || '');

      // Creates text areas for each attribute of the user object within the cell
      const attrs = value.attributes;
      const texts: HTMLTextAreaElement[] = [];

      for (let i = 0; i < attrs.length; i += 1) {
        // Creates a textarea with more lines for
        // the cell label
        const val = attrs[i].value;
        texts.push(
          form.addTextarea(attrs[i].nodeName, val, attrs[i].nodeName === 'label' ? 4 : 2)
        );
      }

      // Adds an OK and Cancel button to the dialog
      // contents and implements the respective
      // actions below

      // Defines the function to be executed when the
      // OK button is pressed in the dialog
      const okFunction = () => {
        // Hides the dialog
        this.hideProperties();

        // Supports undo for the changes on the underlying
        // XML structure / XML node attribute changes.
        model.beginUpdate();
        try {
          if (geo && xField && yField && widthField && heightField) {
            geo = geo.clone();

            geo.x = parseFloat(xField.value);
            geo.y = parseFloat(yField.value);
            geo.width = parseFloat(widthField.value);
            geo.height = parseFloat(heightField.value);

            model.setGeometry(cell, geo);
          }

          // Applies the style
          if (style.value.length > 0) {
            // @ts-expect-error FIXME - style is no longer a string
            model.setStyle(cell, style.value);
          } else {
            model.setStyle(cell, {});
          }

          // Creates an undoable change for each
          // attribute and executes it using the
          // model, which will also make the change
          // part of the current transaction
          for (let i = 0; i < attrs.length; i += 1) {
            const edit = new CellAttributeChange(cell, attrs[i].nodeName, texts[i].value);
            model.execute(edit);
          }

          // Checks if the graph wants cells to
          // be automatically sized and updates
          // the size as an undoable step if
          // the feature is enabled
          if (this.graph.isAutoSizeCell(cell)) {
            this.graph.updateCellSize(cell);
          }
        } finally {
          model.endUpdate();
        }
      };

      // Defines the function to be executed when the
      // Cancel button is pressed in the dialog
      const cancelFunction = () => {
        // Hides the dialog
        this.hideProperties();
      };

      form.addButtons(okFunction, cancelFunction);
      return form.table;
    }

    return null;
  }

  /**
   * Hides the properties dialog.
   */
  hideProperties(): void {
    if (this.properties != null) {
      this.properties.destroy();
      this.properties = null;
    }
  }

  /**
   * Shows the tasks window. The tasks window is created using {@link createTasks}. The
   * default width of the window is 200 pixels, the y-coordinate of the location
   * can be specified in {@link tasksTop} and the x-coordinate is right aligned with a
   * 20 pixel offset from the right border. To change the location of the tasks
   * window, the following code can be used:
   *
   * @example
   * ```javascript
   * var oldShowTasks = Editor.prototype.showTasks;
   * Editor.prototype.showTasks = function()
   * {
   *   oldShowTasks.apply(this, arguments); // "supercall"
   *
   *   if (this.tasks != null)
   *   {
   *     this.tasks.setLocation(10, 10);
   *   }
   * };
   * ```
   */
  showTasks(): void {
    if (this.tasks == null) {
      const div = document.createElement('div');
      div.style.padding = '4px';
      div.style.paddingLeft = '20px';
      const w = document.body.clientWidth;
      const wnd = new MaxWindow(
        translate(this.tasksResource) || this.tasksResource,
        div,
        w - 220,
        this.tasksTop,
        200
      );
      wnd.setClosable(true);
      wnd.destroyOnClose = false;

      // Installs a function to update the contents
      // of the tasks window on every change of the
      // model, selection or root.
      const funct = (sender: any) => {
        InternalEvent.release(div);
        div.innerHTML = '';
        this.createTasks(div);
      };

      this.graph.getDataModel().addListener(InternalEvent.CHANGE, funct);
      this.graph.getSelectionModel().addListener(InternalEvent.CHANGE, funct);
      this.graph.addListener(InternalEvent.ROOT, funct);

      // Assigns the icon to the tasks window
      if (this.tasksWindowImage != null) {
        wnd.setImage(this.tasksWindowImage);
      }

      this.tasks = wnd;
      this.createTasks(div);
    }

    this.tasks.setVisible(true);
  }

  /**
   * Updates the contents of the tasks window using {@link createTasks}.
   * @param div
   */
  refreshTasks(div: Element): void {
    if (this.tasks != null) {
      const div = this.tasks.content;
      InternalEvent.release(div);
      div.innerHTML = '';
      this.createTasks(div);
    }
  }

  /**
   * Updates the contents of the given DOM node to
   * display the tasks associated with the current
   * editor state. This is invoked whenever there
   * is a possible change of state in the editor.
   * Default implementation is empty.
   * @param div
   */
  createTasks(div: Element): void {
    // override
  }

  /**
   * Shows the help window. If the help window does not exist
   * then it is created using an iframe pointing to the resource
   * for the `urlHelp` key or {@link urlHelp} if the resource
   * is undefined.
   * @param tasks
   */
  showHelp(tasks: any | null = null): void {
    if (this.help == null) {
      const frame = document.createElement('iframe');
      frame.setAttribute('src', (translate('urlHelp') || this.urlHelp)!);
      frame.setAttribute('height', '100%');
      frame.setAttribute('width', '100%');
      frame.setAttribute('frameBorder', '0');
      frame.style.backgroundColor = 'white';

      const w = document.body.clientWidth;
      const h = document.body.clientHeight || document.documentElement.clientHeight;

      const wnd = new MaxWindow(
        translate(this.helpResource) || this.helpResource,
        frame,
        (w - this.helpWidth) / 2,
        (h - this.helpHeight) / 3,
        this.helpWidth,
        this.helpHeight
      );
      wnd.setMaximizable(true);
      wnd.setClosable(true);
      wnd.destroyOnClose = false;
      wnd.setResizable(true);

      // Assigns the icon to the help window
      if (this.helpWindowImage != null) {
        wnd.setImage(this.helpWindowImage);
      }

      // Workaround for ignored iframe height 100% in FF
      if (Client.IS_NS) {
        const handler = (sender: any) => {
          const h = wnd.div.offsetHeight;
          frame.setAttribute('height', `${h - 26}px`);
        };

        wnd.addListener(InternalEvent.RESIZE_END, handler);
        wnd.addListener(InternalEvent.MAXIMIZE, handler);
        wnd.addListener(InternalEvent.NORMALIZE, handler);
        wnd.addListener(InternalEvent.SHOW, handler);
      }

      this.help = wnd;
    }

    this.help.setVisible(true);
  }

  /**
   * Shows the outline window. If the window does not exist, then it is
   * created using an {@link outline}.
   */
  showOutline(): void {
    const create = this.outline == null;

    if (create) {
      const div = document.createElement('div');

      div.style.overflow = 'hidden';
      div.style.position = 'relative';
      div.style.width = '100%';
      div.style.height = '100%';
      div.style.background = 'white';
      div.style.cursor = 'move';

      const wnd = new MaxWindow(
        translate(this.outlineResource) || this.outlineResource,
        div,
        600,
        480,
        200,
        200,
        false
      );

      // Creates the outline in the specified div
      // and links it to the existing graph
      const outline = new Outline(this.graph, div);
      wnd.setClosable(true);
      wnd.setResizable(true);
      wnd.destroyOnClose = false;

      wnd.addListener(InternalEvent.RESIZE_END, () => {
        outline.update();
      });

      this.outline = wnd;
      this.outline.Outline = outline;
    }

    // Finally shows the outline
    this.outline.setVisible(true);
    this.outline.outline.update(true);
  }

  /**
   * Puts the graph into the specified mode. The following mode names are supported:
   * - select - Selects using the left mouse button, new connections are disabled.
   * - connect - Selects using the left mouse button or creates new connections if mouse over cell hotspot. See {@link ConnectionHandler}.
   * - pan - Pans using the left mouse button, new connections are disabled.
   */
  setMode(modename: any): void {
    const panningHandler: PanningHandler =
      this.graph.getPlugin<PanningHandler>('PanningHandler');
    if (modename === 'select') {
      panningHandler && (panningHandler.useLeftButtonForPanning = false);
      this.graph.setConnectable(false);
    } else if (modename === 'connect') {
      panningHandler && (panningHandler.useLeftButtonForPanning = false);
      this.graph.setConnectable(true);
    } else if (modename === 'pan') {
      panningHandler && (panningHandler.useLeftButtonForPanning = true);
      this.graph.setConnectable(false);
    }
  }

  /**
   * Uses {@link popupHandler} to create the menu in the graph's
   * panning handler. The redirection is setup in {@link setToolbarContainer}.
   * @param menu
   * @param cell
   * @param evt
   */
  createPopupMenu(menu: MaxPopupMenu, cell: Cell | null, evt: any): void {
    this.popupHandler!.createMenu(this, menu, cell, evt);
  }

  /**
   * Uses {@link defaultEdge} as the prototype for creating new edges
   * in the connection handler of the graph. The style of the
   * edge will be overridden with the value returned by {@link getEdgeStyle}.
   * @param source
   * @param target
   */
  createEdge(source: Cell | null, target: Cell | null): Cell {
    // Clones the default edge prototype
    let e: Cell;

    if (this.defaultEdge != null) {
      e = <Cell>cloneCell(this.defaultEdge);
    } else {
      e = new Cell('');
      e.setEdge(true);

      const geo = new Geometry();
      geo.relative = true;
      e.setGeometry(geo);
    }

    // Overrides the edge style
    const style = this.getEdgeStyle();

    if (style != null) {
      e.setStyle(style);
    }
    return e;
  }

  /**
   * Returns a string identifying the style of new edges.
   * The function is used in {@link createEdge} when new edges
   * are created in the graph.
   */
  getEdgeStyle() {
    return this.defaultEdgeStyle;
  }

  /**
   * Returns the next attribute in {@link cycleAttributeValues}
   * or null, if not attribute should be used in the specified cell.
   * @param cell
   */
  consumeCycleAttribute(cell: Cell): any {
    return this.cycleAttributeValues &&
      this.cycleAttributeValues.length > 0 &&
      this.graph.isSwimlane(cell)
      ? this.cycleAttributeValues[
          this.cycleAttributeIndex++ % this.cycleAttributeValues.length
        ]
      : null;
  }

  /**
   * Uses the returned value from {@link consumeCycleAttribute}
   * as the value for the {@link cycleAttributeName} key in the given cell's style.
   * @param cell
   */
  cycleAttribute(cell: Cell): void {
    if (!isNullish(this.cycleAttributeName)) {
      const value = this.consumeCycleAttribute(cell);

      if (!isNullish(value)) {
        // @ts-expect-error TODO - style is no longer a string
        cell.setStyle(`${cell.getStyle()};${this.cycleAttributeName}=${value}`);
      }
    }
  }

  /**
   * Adds the given vertex as a child of parent at the specified
   * x and y coordinate and fires an {@link addVertex} event.
   * @param parent
   * @param vertex
   * @param x
   * @param y
   */
  addVertex(parent: Cell | null, vertex: Cell, x: number, y: number): any {
    const model = this.graph.getDataModel();

    while (parent && !this.graph.isValidDropTarget(parent)) {
      parent = parent.getParent();
    }

    parent ??= this.graph.getSwimlaneAt(x, y);
    const { scale } = this.graph.getView();

    let geo = vertex.getGeometry()!;
    const pgeo = parent?.getGeometry();

    if (this.graph.isSwimlane(vertex) && !this.graph.swimlaneNesting) {
      parent = null;
    } else if (!parent && this.swimlaneRequired) {
      return null;
    } else if (parent && pgeo) {
      // Keeps vertex inside parent
      const state = this.graph.getView().getState(parent);

      if (state) {
        x -= state.origin.x * scale;
        y -= state.origin.y * scale;

        if (this.graph.isConstrainedMoving) {
          const { width } = geo;
          const { height } = geo;
          let tmp = state.x + state.width;

          if (x + width > tmp) {
            x -= x + width - tmp;
          }

          tmp = state.y + state.height;

          if (y + height > tmp) {
            y -= y + height - tmp;
          }
        }
      } else {
        x -= pgeo.x * scale;
        y -= pgeo.y * scale;
      }
    }

    geo = geo.clone();
    geo.x = this.graph.snap(
      x / scale - this.graph.getView().translate.x - this.graph.gridSize / 2
    );
    geo.y = this.graph.snap(
      y / scale - this.graph.getView().translate.y - this.graph.gridSize / 2
    );
    vertex.setGeometry(geo);

    if (parent) {
      parent = this.graph.getDefaultParent();
    }

    this.cycleAttribute(vertex);
    this.fireEvent(
      new EventObject(InternalEvent.BEFORE_ADD_VERTEX, { vertex: vertex, parent: parent })
    );

    model.beginUpdate();
    try {
      vertex = this.graph.addCell(vertex, parent);

      if (vertex) {
        this.graph.constrainChild(vertex);

        this.fireEvent(new EventObject(InternalEvent.ADD_VERTEX, { vertex: vertex }));
      }
    } finally {
      model.endUpdate();
    }

    if (vertex != null) {
      this.graph.setSelectionCell(vertex);
      this.graph.scrollCellToVisible(vertex);
      this.fireEvent(new EventObject(InternalEvent.AFTER_ADD_VERTEX, { vertex: vertex }));
    }
    return vertex;
  }

  /**
   * Removes the editor and all its associated resources. This does not
   * normally need to be called, it is called automatically when the window
   * unloads.
   */
  destroy(): void {
    if (!this.destroyed) {
      this.destroyed = true;

      this.tasks?.destroy();
      this.outline?.destroy();
      this.properties?.destroy();
      this.keyHandler?.destroy();
      this.rubberband?.onDestroy();

      this.toolbar?.destroy();
      this.graph?.destroy();

      this.status = null;
      this.templates = null;
    }
  }
}

export default Editor;<|MERGE_RESOLUTION|>--- conflicted
+++ resolved
@@ -57,12 +57,8 @@
 import { cloneCell } from '../util/cellArrayUtils';
 import { TranslationsConfig } from '../i18n/config';
 import type MaxPopupMenu from '../gui/MaxPopupMenu';
-<<<<<<< HEAD
-import { isNullish } from '../util/Utils';
+import { isNullish } from '../internal/utils';
 import { isI18nEnabled, translate } from '../internal/i18n-utils';
-=======
-import { isNullish } from '../internal/utils';
->>>>>>> dd4f1d87
 
 /**
  * Extends {@link EventSource} to implement an application wrapper for a graph that
