/*
Copyright 2021-present The maxGraph project Contributors
Copyright (c) 2006-2015, JGraph Ltd
Copyright (c) 2006-2015, Gaudenz Alder

Licensed under the Apache License, Version 2.0 (the "License");
you may not use this file except in compliance with the License.
You may obtain a copy of the License at

    http://www.apache.org/licenses/LICENSE-2.0

Unless required by applicable law or agreed to in writing, software
distributed under the License is distributed on an "AS IS" BASIS,
WITHOUT WARRANTIES OR CONDITIONS OF ANY KIND, either express or implied.
See the License for the specific language governing permissions and
limitations under the License.
*/

import Image from './image/ImageBox';
import EventObject from './event/EventObject';
import EventSource from './event/EventSource';
import InternalEvent from './event/InternalEvent';
import Rectangle from './geometry/Rectangle';
import TooltipHandler from './handler/TooltipHandler';
import Client from '../Client';
import SelectionCellsHandler from './handler/SelectionCellsHandler';
import ConnectionHandler from './handler/ConnectionHandler';
import SelectionHandler from './handler/SelectionHandler';
import PanningHandler from './handler/PanningHandler';
import PopupMenuHandler from './handler/PopupMenuHandler';
import GraphView from './GraphView';
import CellRenderer from './cell/CellRenderer';
import CellEditorHandler from './handler/CellEditorHandler';
import Point from './geometry/Point';
import { getCurrentStyle, hasScrollbars, parseCssNumber } from '../util/styleUtils';
import Cell from './cell/Cell';
import GraphDataModel from './GraphDataModel';
import { Stylesheet } from './style/Stylesheet';
import { PAGE_FORMAT_A4_PORTRAIT } from '../util/Constants';

import ChildChange from './undoable_changes/ChildChange';
import GeometryChange from './undoable_changes/GeometryChange';
import RootChange from './undoable_changes/RootChange';
import StyleChange from './undoable_changes/StyleChange';
import TerminalChange from './undoable_changes/TerminalChange';
import ValueChange from './undoable_changes/ValueChange';
import CellState from './cell/CellState';
import { isNode } from '../util/domUtils';
import EdgeStyle from './style/EdgeStyle';
import EdgeHandler from './handler/EdgeHandler';
import VertexHandler from './handler/VertexHandler';
import EdgeSegmentHandler from './handler/EdgeSegmentHandler';
import ElbowEdgeHandler from './handler/ElbowEdgeHandler';

import type {
  EdgeStyleFunction,
  GraphPlugin,
  GraphPluginConstructor,
  MouseListenerSet,
} from '../types';
import Multiplicity from './other/Multiplicity';
import ImageBundle from './image/ImageBundle';
import GraphSelectionModel from './GraphSelectionModel';
import { registerDefaultShapes } from './cell/register-shapes';
import { registerDefaultEdgeMarkers } from './geometry/edge/MarkerShape';
import { registerDefaultStyleElements } from './style/register';
import { applyGraphMixins } from './mixins/_graph-mixins-apply';

export const defaultPlugins: GraphPluginConstructor[] = [
  CellEditorHandler,
  TooltipHandler,
  SelectionCellsHandler,
  PopupMenuHandler,
  ConnectionHandler,
  SelectionHandler,
  PanningHandler,
];

/**
 * Extends {@link EventSource} to implement a graph component for the browser. This is the main class of the package.
 *
 * To activate panning and connections use {@link setPanning} and {@link setConnectable}.
 * For rubberband selection you must create a new instance of {@link rubberband}.
 *
 * The following listeners are added to {@link mouseListeners} by default:
 *
 * - tooltipHandler: {@link TooltipHandler} that displays tooltips
 * - panningHandler: {@link PanningHandler} for panning and popup menus
 * - connectionHandler: {@link ConnectionHandler} for creating connections
 * - selectionHandler: {@link SelectionHandler} for moving and cloning cells
 *
 * These listeners will be called in the above order if they are enabled.
 */
class Graph extends EventSource {
  container: HTMLElement;

  destroyed = false;

  graphModelChangeListener: Function | null = null;
  paintBackground: Function | null = null;
  isConstrainedMoving = false;

  // ===================================================================================================================
  // Group: Variables (that maybe should be in the mixins, but need to be created for each new class instance)
  // ===================================================================================================================

  cells: Cell[] = [];

  imageBundles: ImageBundle[] = [];

  /**
   * Holds the mouse event listeners. See {@link fireMouseEvent}.
   */
  mouseListeners: MouseListenerSet[] = [];

  /**
   * An array of {@link Multiplicity} describing the allowed connections in a graph.
   */
  multiplicities: Multiplicity[] = [];

  /**
   * Holds the {@link GraphDataModel} that contains the cells to be displayed.
   */
  model: GraphDataModel;

  plugins: GraphPluginConstructor[];
  pluginsMap: Record<string, GraphPlugin> = {};

  /**
   * Holds the {@link GraphView} that caches the {@link CellState}s for the cells.
   */
  view: GraphView;

  /**
   * Holds the {@link Stylesheet} that defines the appearance of the cells.
   *
   * Use the following code to read a stylesheet into an existing graph.
   *
   * @example
   * ```javascript
   * var req = mxUtils.load('stylesheet.xml');
   * var root = req.getDocumentElement();
   * var dec = new Codec(root.ownerDocument);
   * dec.decode(root, graph.stylesheet);
   * ```
   */
  // @ts-ignore
  stylesheet: Stylesheet;

  /**
   * Holds the {@link CellRenderer} for rendering the cells in the graph.
   */
  cellRenderer: CellRenderer;

  /**
   * RenderHint as it was passed to the constructor.
   */
  renderHint: string | null = null;

  /**
   * Dialect to be used for drawing the graph. Possible values are all constants in {@link DIALECT}.
   */
  dialect: 'svg' | 'mixedHtml' | 'preferHtml' | 'strictHtml' = 'svg';

  /**
   * Value returned by {@link getOverlap} if {@link isAllowOverlapParent} returns
   * `true` for the given cell. {@link getOverlap} is used in {@link constrainChild} if
   * {@link isConstrainChild} returns `true`. The value specifies the
   * portion of the child which is allowed to overlap the parent.
   */
  defaultOverlap = 0.5;

  /**
   * Specifies the default parent to be used to insert new cells.
   * This is used in {@link getDefaultParent}.
   * @default null
   */
  defaultParent: Cell | null = null;

  /**
   * Specifies the {@link Image} to be returned by {@link getBackgroundImage}.
   * @default null
   *
   * @example
   * ```javascript
   * var img = new mxImage('http://www.example.com/maps/examplemap.jpg', 1024, 768);
   * graph.setBackgroundImage(img);
   * graph.view.validate();
   * ```
   */
  backgroundImage: Image | null = null;

  /**
   * Specifies if the background page should be visible.
   * Not yet implemented.
   * @default false
   */
  pageVisible = false;

  /**
   * Specifies if a dashed line should be drawn between multiple pages.
   * If you change this value while a graph is being displayed then you
   * should call {@link sizeDidChange} to force an update of the display.
   * @default false
   */
  pageBreaksVisible = false;

  /**
   * Specifies the color for page breaks.
   * @default gray
   */
  pageBreakColor = 'gray';

  /**
   * Specifies the page breaks should be dashed.
   * @default true
   */
  pageBreakDashed = true;

  /**
   * Specifies the minimum distance in pixels for page breaks to be visible.
   * @default 20
   */
  minPageBreakDist = 20;

  /**
   * Specifies if the graph size should be rounded to the next page number in
   * {@link sizeDidChange}. This is only used if the graph container has scrollbars.
   * @default false
   */
  preferPageSize = false;

  /**
   * Specifies the page format for the background page.
   * This is used as the default in {@link PrintPreview} and for painting the background page
   * if {@link pageVisible} is `true` and the page breaks if {@link pageBreaksVisible} is `true`.
   * @default {@link mxConstants.PAGE_FORMAT_A4_PORTRAIT}
   */
  pageFormat = new Rectangle(...PAGE_FORMAT_A4_PORTRAIT);

  /**
   * Specifies the scale of the background page.
   * Not yet implemented.
   * @default 1.5
   */
  pageScale = 1.5;

  /**
   * Specifies the return value for {@link isEnabled}.
   * @default true
   */
  enabled = true;

  /**
   * Specifies the return value for {@link canExportCell}.
   * @default true
   */
  exportEnabled = true;

  /**
   * Specifies the return value for {@link canImportCell}.
   * @default true
   */
  importEnabled = true;

  /**
   * Specifies if the graph should automatically scroll regardless of the
   * scrollbars. This will scroll the container using positive values for
   * scroll positions (ie usually only rightwards and downwards). To avoid
   * possible conflicts with panning, set {@link translateToScrollPosition} to `true`.
   */
  ignoreScrollbars = false;

  /**
   * Specifies if the graph should automatically convert the current scroll
   * position to a translate in the graph view when a mouseUp event is received.
   * This can be used to avoid conflicts when using {@link autoScroll} and
   * {@link ignoreScrollbars} with no scrollbars in the container.
   */
  translateToScrollPosition = false;

  /**
   * {@link Rectangle} that specifies the area in which all cells in the diagram
   * should be placed. Uses in {@link getMaximumGraphBounds}. Use a width or height of
   * `0` if you only want to give a upper, left corner.
   */
  maximumGraphBounds: Rectangle | null = null;

  /**
   * {@link Rectangle} that specifies the minimum size of the graph. This is ignored
   * if the graph container has no scrollbars.
   * @default null
   */
  minimumGraphSize: Rectangle | null = null;

  /**
   * {@link Rectangle} that specifies the minimum size of the {@link container} if
   * {@link resizeContainer} is `true`.
   */
  minimumContainerSize: Rectangle | null = null;

  /**
   * {@link Rectangle} that specifies the maximum size of the container if
   * {@link resizeContainer} is `true`.
   */
  maximumContainerSize: Rectangle | null = null;

  /**
   * Specifies if the container should be resized to the graph size when
   * the graph size has changed.
   * @default false
   */
  resizeContainer = false;

  /**
   * Border to be added to the bottom and right side when the container is
   * being resized after the graph has been changed.
   * @default 0
   */
  border = 0;

  /**
   * Specifies if edges should appear in the foreground regardless of their order
   * in the model. If {@link keepEdgesInForeground} and {@link keepEdgesInBackground} are
   * both `true` then the normal order is applied.
   * @default false
   */
  keepEdgesInForeground = false;

  /**
   * Specifies if edges should appear in the background regardless of their order
   * in the model. If {@link keepEdgesInForeground} and {@link keepEdgesInBackground} are
   * both `true` then the normal order is applied.
   * @default false
   */
  keepEdgesInBackground = false;

  /**
   * Specifies the return value for {@link isRecursiveResize}.
   * @default false (for backwards compatibility)
   */
  recursiveResize = false;

  /**
   * Specifies if the scale and translate should be reset if the root changes in
   * the model.
   * @default true
   */
  resetViewOnRootChange = true;

  /**
   * Specifies if loops (aka self-references) are allowed.
   * @default false
   */
  allowLoops = false;

  /**
   * {@link EdgeStyle} to be used for loops. This is a fallback for loops if the
   * {@link CellStateStyle.loopStyle} is `undefined`.
   * @default {@link EdgeStyle.Loop}
   */
  defaultLoopStyle = EdgeStyle.Loop;

  /**
   * Specifies if multiple edges in the same direction between the same pair of
   * vertices are allowed.
   * @default true
   */
  multigraph = true;

  /**
   * Specifies the minimum scale to be applied in {@link fit}. Set this to `null` to allow any value.
   * @default 0.1
   */
  minFitScale = 0.1;

  /**
   * Specifies the maximum scale to be applied in {@link fit}. Set this to `null` to allow any value.
   * @default 8
   */
  maxFitScale = 8;

  /**
   * Specifies the {@link Image} for the image to be used to display a warning
   * overlay. See {@link setCellWarning}. Default value is Client.imageBasePath +
   * '/warning'.  The extension for the image depends on the platform. It is
   * '.png' on the Mac and '.gif' on all other platforms.
   */
  warningImage: Image = new Image(
    `${Client.imageBasePath}/warning${Client.IS_MAC ? '.png' : '.gif'}`,
    16,
    16
  );

  /**
   * Specifies the resource key for the error message to be displayed in
   * non-multigraphs when two vertices are already connected. If the resource
   * for this key does not exist then the value is used as the error message.
   * @default 'alreadyConnected'
   */
  alreadyConnectedResource: string = Client.language != 'none' ? 'alreadyConnected' : '';

  /**
   * Specifies the resource key for the warning message to be displayed when
   * a collapsed cell contains validation errors. If the resource for this
   * key does not exist then the value is used as the warning message.
   * @default 'containsValidationErrors'
   */
  containsValidationErrorsResource: string =
    Client.language != 'none' ? 'containsValidationErrors' : '';

  // ===================================================================================================================
  // Group: "Create Class Instance" factory functions.
  // These can be overridden in subclasses of Graph to allow the Graph to instantiate user-defined implementations with
  // custom behavior.
  // ===================================================================================================================

  /**
   * Creates a new {@link CellRenderer} to be used in this graph.
   */
  createCellRenderer(): CellRenderer {
    return new CellRenderer();
  }

  /**
   * Hooks to create a new {@link EdgeHandler} for the given {@link CellState}.
   *
   * @param state {@link CellState} to create the handler for.
   */
  createEdgeHandlerInstance(state: CellState): EdgeHandler {
    // Note this method not being called createEdgeHandler to keep compatibility
    // with older code which overrides/calls createEdgeHandler
    return new EdgeHandler(state);
  }

  /**
   * Hooks to create a new {@link EdgeSegmentHandler} for the given {@link CellState}.
   *
   * @param state {@link CellState} to create the handler for.
   */
  createEdgeSegmentHandler(state: CellState) {
    return new EdgeSegmentHandler(state);
  }

  /**
   * Hooks to create a new {@link ElbowEdgeHandler} for the given {@link CellState}.
   *
   * @param state {@link CellState} to create the handler for.
   */
  createElbowEdgeHandler(state: CellState) {
    return new ElbowEdgeHandler(state);
  }

  /**
   * Creates a new {@link GraphDataModel} to be used in this graph.
   */
  createGraphDataModel(): GraphDataModel {
    return new GraphDataModel();
  }

  /**
   * Creates a new {@link GraphView} to be used in this graph.
   */
  createGraphView(): GraphView {
    return new GraphView(this);
  }

  /**
   * Creates a new {@link GraphSelectionModel} to be used in this graph.
   */
  createSelectionModel() {
    return new GraphSelectionModel(this);
  }

  /**
   * Creates a new {@link Stylesheet} to be used in this graph.
   */
  createStylesheet(): Stylesheet {
    return new Stylesheet();
  }

  /**
   * Hooks to create a new {@link VertexHandler} for the given {@link CellState}.
   *
   * @param state {@link CellState} to create the handler for.
   */
  createVertexHandler(state: CellState): VertexHandler {
    return new VertexHandler(state);
  }

  // ===================================================================================================================
  // Group: Main graph constructor and functions
  // ===================================================================================================================

  protected registerDefaults(): void {
    registerDefaultShapes();
    registerDefaultStyleElements();
    registerDefaultEdgeMarkers();
  }

  constructor(
    container: HTMLElement,
    model?: GraphDataModel,
    plugins: GraphPluginConstructor[] = defaultPlugins,
    stylesheet: Stylesheet | null = null
  ) {
    super();
    this.registerDefaults();

    this.container = container ?? document.createElement('div');
    this.model = model ?? this.createGraphDataModel();
    this.plugins = plugins;
    this.cellRenderer = this.createCellRenderer();
    this.setStylesheet(stylesheet ?? this.createStylesheet());
    this.view = this.createGraphView();

    // Adds a graph model listener to update the view
    this.graphModelChangeListener = (sender: any, evt: EventObject) => {
      this.graphModelChanged(evt.getProperty('edit').changes);
    };
    this.getDataModel().addListener(InternalEvent.CHANGE, this.graphModelChangeListener);

    // Initializes the container using the view
    this.view.init();

    // Updates the size of the container for the current graph
    this.sizeDidChange();

    // Set the selection model
    this.setSelectionModel(this.createSelectionModel());

    // Initializes plugins
    this.plugins.forEach((p: GraphPluginConstructor) => {
      this.pluginsMap[p.pluginId] = new p(this);
    });

    this.view.revalidate();
  }

  getContainer = () => this.container;
  getPlugin = (id: string) => this.pluginsMap[id] as unknown;
  getCellRenderer = () => this.cellRenderer;
  getDialect = () => this.dialect;
  isPageVisible = () => this.pageVisible;
  isPageBreaksVisible = () => this.pageBreaksVisible;
  getPageBreakColor = () => this.pageBreakColor;
  isPageBreakDashed = () => this.pageBreakDashed;
  getMinPageBreakDist = () => this.minPageBreakDist;
  isPreferPageSize = () => this.preferPageSize;
  getPageFormat = () => this.pageFormat;
  getPageScale = () => this.pageScale;
  isExportEnabled = () => this.exportEnabled;
  isImportEnabled = () => this.importEnabled;
  isIgnoreScrollbars = () => this.ignoreScrollbars;
  isTranslateToScrollPosition = () => this.translateToScrollPosition;

  getMinimumGraphSize = () => this.minimumGraphSize;
  setMinimumGraphSize = (size: Rectangle | null) => (this.minimumGraphSize = size);

  getMinimumContainerSize = () => this.minimumContainerSize;
  setMinimumContainerSize = (size: Rectangle | null) =>
    (this.minimumContainerSize = size);

  getWarningImage() {
    return this.warningImage;
  }

  getAlreadyConnectedResource = () => this.alreadyConnectedResource;

  getContainsValidationErrorsResource = () => this.containsValidationErrorsResource;

  /**
   * Updates the model in a transaction.
   *
   * @param fn the update to be performed in the transaction.
   *
   * @see {@link GraphDataModel.batchUpdate}
   */
  batchUpdate(fn: () => void) {
    this.getDataModel().batchUpdate(fn);
  }

  /**
   * Returns the {@link GraphDataModel} that contains the cells.
   */
  getDataModel() {
    return this.model;
  }

  /**
   * Returns the {@link GraphView} that contains the {@link mxCellStates}.
   */
  getView() {
    return this.view;
  }

  /**
   * Returns the {@link Stylesheet} that defines the style.
   */
  getStylesheet() {
    return this.stylesheet;
  }

  /**
   * Sets the {@link Stylesheet} that defines the style.
   */
  setStylesheet(stylesheet: Stylesheet) {
    this.stylesheet = stylesheet;
  }

  /**
   * Called when the graph model changes. Invokes {@link processChange} on each
   * item of the given array to update the view accordingly.
   *
   * @param changes Array that contains the individual changes.
   */
  graphModelChanged(changes: any[]) {
    for (const change of changes) {
      this.processChange(change);
    }

    this.updateSelection();
    this.view.validate();
    this.sizeDidChange();
  }

  /**
   * Processes the given change and invalidates the respective cached data
   * in {@link GraphView}. This fires a {@link root} event if the root has changed in the
   * model.
   *
   * @param {(RootChange|ChildChange|TerminalChange|GeometryChange|ValueChange|StyleChange)} change - Object that represents the change on the model.
   */
  processChange(change: any): void {
    // Resets the view settings, removes all cells and clears
    // the selection if the root changes.
    if (change instanceof RootChange) {
      this.clearSelection();
      this.setDefaultParent(null);

      if (change.previous) this.removeStateForCell(change.previous);

      if (this.resetViewOnRootChange) {
        this.view.scale = 1;
        this.view.translate.x = 0;
        this.view.translate.y = 0;
      }

      this.fireEvent(new EventObject(InternalEvent.ROOT));
    }

    // Adds or removes a child to the view by online invaliding
    // the minimal required portions of the cache, namely, the
    // old and new parent and the child.
    else if (change instanceof ChildChange) {
      const newParent = change.child.getParent();
      this.view.invalidate(change.child, true, true);

      if (
        !newParent ||
        !this.getDataModel().contains(newParent) ||
        newParent.isCollapsed()
      ) {
        this.view.invalidate(change.child, true, true);
        this.removeStateForCell(change.child);

        // Handles special case of current root of view being removed
        if (this.view.currentRoot == change.child) {
          this.home();
        }
      }

      if (newParent != change.previous) {
        // Refreshes the collapse/expand icons on the parents
        if (newParent != null) {
          this.view.invalidate(newParent, false, false);
        }

        if (change.previous != null) {
          this.view.invalidate(change.previous, false, false);
        }
      }
    }

    // Handles two special cases where the shape does not need to be
    // recreated from scratch, it only needs to be invalidated.
    else if (change instanceof TerminalChange || change instanceof GeometryChange) {
      // Checks if the geometry has changed to avoid unnessecary revalidation
      if (
        change instanceof TerminalChange ||
        (change.previous == null && change.geometry != null) ||
        (change.previous != null && !change.previous.equals(change.geometry))
      ) {
        this.view.invalidate(change.cell);
      }
    }

    // Handles two special cases where only the shape, but no
    // descendants need to be recreated
    else if (change instanceof ValueChange) {
      this.view.invalidate(change.cell, false, false);
    }

    // Requires a new mxShape in JavaScript
    else if (change instanceof StyleChange) {
      this.view.invalidate(change.cell, true, true);
      const state = this.view.getState(change.cell);

      if (state != null) {
        state.invalidStyle = true;
      }
    }

    // Removes the state from the cache by default
    else if (change.cell != null && change.cell instanceof Cell) {
      this.removeStateForCell(change.cell);
    }
  }

  /**
   * Scrolls the graph to the given point, extending the graph container if
   * specified.
   */
  scrollPointToVisible(x: number, y: number, extend = false, border = 20) {
    const panningHandler = this.getPlugin('PanningHandler') as PanningHandler;

    if (
      !this.isTimerAutoScroll() &&
      (this.ignoreScrollbars || hasScrollbars(this.container))
    ) {
      const c = <HTMLElement>this.container;

      if (
        x >= c.scrollLeft &&
        y >= c.scrollTop &&
        x <= c.scrollLeft + c.clientWidth &&
        y <= c.scrollTop + c.clientHeight
      ) {
        let dx = c.scrollLeft + c.clientWidth - x;

        if (dx < border) {
          const old = c.scrollLeft;
          c.scrollLeft += border - dx;

          // Automatically extends the canvas size to the bottom, right
          // if the event is outside of the canvas and the edge of the
          // canvas has been reached. Notes: Needs fix for IE.
          if (extend && old === c.scrollLeft) {
            // @ts-ignore
            const root = this.view.getDrawPane().ownerSVGElement;
            const width = c.scrollWidth + border - dx;

            // Updates the clipping region. This is an expensive
            // operation that should not be executed too often.
            // @ts-ignore
            root.style.width = `${width}px`;

            c.scrollLeft += border - dx;
          }
        } else {
          dx = x - c.scrollLeft;

          if (dx < border) {
            c.scrollLeft -= border - dx;
          }
        }

        let dy = c.scrollTop + c.clientHeight - y;

        if (dy < border) {
          const old = c.scrollTop;
          c.scrollTop += border - dy;

          if (old == c.scrollTop && extend) {
            // @ts-ignore
            const root = this.view.getDrawPane().ownerSVGElement;
            const height = c.scrollHeight + border - dy;

            // Updates the clipping region. This is an expensive
            // operation that should not be executed too often.
            // @ts-ignore
            root.style.height = `${height}px`;

            c.scrollTop += border - dy;
          }
        } else {
          dy = y - c.scrollTop;

          if (dy < border) {
            c.scrollTop -= border - dy;
          }
        }
      }
    } else if (
      this.isAllowAutoPanning() &&
      panningHandler &&
      !panningHandler.isActive()
    ) {
      panningHandler.getPanningManager().panTo(x + this.getPanDx(), y + this.getPanDy());
    }
  }

  /**
   * Returns the size of the border and padding on all four sides of the
   * container. The left, top, right and bottom borders are stored in the x, y,
   * width and height of the returned {@link Rectangle}, respectively.
   */
  getBorderSizes(): Rectangle {
    const css = <CSSStyleDeclaration>getCurrentStyle(this.container);

    return new Rectangle(
      parseCssNumber(css.paddingLeft) +
        (css.borderLeftStyle != 'none' ? parseCssNumber(css.borderLeftWidth) : 0),
      parseCssNumber(css.paddingTop) +
        (css.borderTopStyle != 'none' ? parseCssNumber(css.borderTopWidth) : 0),
      parseCssNumber(css.paddingRight) +
        (css.borderRightStyle != 'none' ? parseCssNumber(css.borderRightWidth) : 0),
      parseCssNumber(css.paddingBottom) +
        (css.borderBottomStyle != 'none' ? parseCssNumber(css.borderBottomWidth) : 0)
    );
  }

  /**
   * Returns the preferred size of the background page if {@link preferPageSize} is true.
   */
  getPreferredPageSize(bounds: Rectangle, width: number, height: number) {
    const tr = this.view.translate;
    const fmt = this.pageFormat;
    const ps = this.pageScale;
    const page = new Rectangle(
      0,
      0,
      Math.ceil(fmt.width * ps),
      Math.ceil(fmt.height * ps)
    );

    const hCount = this.pageBreaksVisible ? Math.ceil(width / page.width) : 1;
    const vCount = this.pageBreaksVisible ? Math.ceil(height / page.height) : 1;

    return new Rectangle(
      0,
      0,
      hCount * page.width + 2 + tr.x,
      vCount * page.height + 2 + tr.y
    );
  }

  /**
   * Scales the graph such that the complete diagram fits into <container> and
   * returns the current scale in the view. To fit an initial graph prior to
   * rendering, set {@link GraphView#rendering} to false prior to changing the model
   * and execute the following after changing the model.
   *
   * ```javascript
   * graph.fit();
   * graph.view.rendering = true;
   * graph.refresh();
   * ```
   *
   * To fit and center the graph, the following code can be used.
   *
   * ```javascript
   * let margin = 2;
   * let max = 3;
   *
   * let bounds = graph.getGraphBounds();
   * let cw = graph.container.clientWidth - margin;
   * let ch = graph.container.clientHeight - margin;
   * let w = bounds.width / graph.view.scale;
   * let h = bounds.height / graph.view.scale;
   * let s = Math.min(max, Math.min(cw / w, ch / h));
   *
   * graph.view.scaleAndTranslate(s,
   *   (margin + cw - w * s) / (2 * s) - bounds.x / graph.view.scale,
   *   (margin + ch - h * s) / (2 * s) - bounds.y / graph.view.scale);
   * ```
   *
   * @param border Optional number that specifies the border. Default is <border>.
   * @param keepOrigin Optional boolean that specifies if the translate should be
   * changed. Default is false.
   * @param margin Optional margin in pixels. Default is 0.
   * @param enabled Optional boolean that specifies if the scale should be set or
   * just returned. Default is true.
   * @param ignoreWidth Optional boolean that specifies if the width should be
   * ignored. Default is false.
   * @param ignoreHeight Optional boolean that specifies if the height should be
   * ignored. Default is false.
   * @param maxHeight Optional maximum height.
   */
  fit(
    border: number = this.getBorder(),
    keepOrigin = false,
    margin = 0,
    enabled = true,
    ignoreWidth = false,
    ignoreHeight = false,
    maxHeight: number | null = null
  ): number {
    if (this.container != null) {
      // Adds spacing and border from css
      const cssBorder = this.getBorderSizes();
      let w1: number = this.container.offsetWidth - cssBorder.x - cssBorder.width - 1;
      let h1: number =
        maxHeight != null
          ? maxHeight
          : this.container.offsetHeight - cssBorder.y - cssBorder.height - 1;
      let bounds = this.view.getGraphBounds();

      if (bounds.width > 0 && bounds.height > 0) {
        if (keepOrigin && bounds.x != null && bounds.y != null) {
          bounds = bounds.clone();
          bounds.width += bounds.x;
          bounds.height += bounds.y;
          bounds.x = 0;
          bounds.y = 0;
        }

        // LATER: Use unscaled bounding boxes to fix rounding errors
        const s = this.view.scale;
        let w2 = bounds.width / s;
        let h2 = bounds.height / s;

        // Fits to the size of the background image if required
        if (this.backgroundImage != null) {
          w2 = Math.max(w2, this.backgroundImage.width - bounds.x / s);
          h2 = Math.max(h2, this.backgroundImage.height - bounds.y / s);
        }

        const b: number = (keepOrigin ? border : 2 * border) + margin + 1;

        w1 -= b;
        h1 -= b;

        let s2 = ignoreWidth
          ? h1 / h2
          : ignoreHeight
            ? w1 / w2
            : Math.min(w1 / w2, h1 / h2);

        if (this.minFitScale != null) {
          s2 = Math.max(s2, this.minFitScale);
        }

        if (this.maxFitScale != null) {
          s2 = Math.min(s2, this.maxFitScale);
        }

        if (enabled) {
          if (!keepOrigin) {
            if (!hasScrollbars(this.container)) {
              const x0 =
                bounds.x != null
                  ? Math.floor(
                      this.view.translate.x - bounds.x / s + border / s2 + margin / 2
                    )
                  : border;
              const y0 =
                bounds.y != null
                  ? Math.floor(
                      this.view.translate.y - bounds.y / s + border / s2 + margin / 2
                    )
                  : border;

              this.view.scaleAndTranslate(s2, x0, y0);
            } else {
              this.view.setScale(s2);
              const b2 = this.getGraphBounds();

              if (b2.x != null) {
                this.container.scrollLeft = b2.x;
              }

              if (b2.y != null) {
                this.container.scrollTop = b2.y;
              }
            }
          } else if (this.view.scale != s2) {
            this.view.setScale(s2);
          }
        } else {
          return s2;
        }
      }
    }
    return this.view.scale;
  }

  /**
   * Resizes the container for the given graph width and height.
   */
  doResizeContainer(width: number, height: number): void {
    if (this.maximumContainerSize != null) {
      width = Math.min(this.maximumContainerSize.width, width);
      height = Math.min(this.maximumContainerSize.height, height);
    }
    const container = <HTMLElement>this.container;
    container.style.width = `${Math.ceil(width)}px`;
    container.style.height = `${Math.ceil(height)}px`;
  }

  /*****************************************************************************
   * Group: UNCLASSIFIED
   *****************************************************************************/

  /**
   * Creates a new handler for the given cell state. This implementation
   * returns a new {@link EdgeHandler} of the corresponding cell is an edge,
   * otherwise it returns an {@link VertexHandler}.
   *
   * @param state {@link CellState} whose handler should be created.
   */
  createHandler(state: CellState) {
    let result: EdgeHandler | VertexHandler | null = null;

    if (state.cell.isEdge()) {
      const source = state.getVisibleTerminalState(true);
      const target = state.getVisibleTerminalState(false);
      const geo = state.cell.getGeometry();

      const edgeStyle = this.getView().getEdgeStyle(
        state,
        geo ? geo.points || undefined : undefined,
        source,
        target
      );
      result = this.createEdgeHandler(state, edgeStyle);
    } else {
      result = this.createVertexHandler(state);
    }
    return result;
  }

  /**
   * Hooks to create a new {@link EdgeHandler} for the given {@link CellState}.
   *
   * @param state {@link CellState} to create the handler for.
   * @param edgeStyle the {@link EdgeStyleFunction} that let choose the actual edge handler.
   */
  createEdgeHandler(state: CellState, edgeStyle: EdgeStyleFunction | null): EdgeHandler {
    let result = null;
    if (
      edgeStyle == EdgeStyle.Loop ||
      edgeStyle == EdgeStyle.ElbowConnector ||
      edgeStyle == EdgeStyle.SideToSide ||
      edgeStyle == EdgeStyle.TopToBottom
    ) {
      result = this.createElbowEdgeHandler(state);
    } else if (
      edgeStyle == EdgeStyle.SegmentConnector ||
      edgeStyle == EdgeStyle.OrthConnector
    ) {
      result = this.createEdgeSegmentHandler(state);
    } else {
      result = this.createEdgeHandlerInstance(state);
    }

    return result;
  }

  /*****************************************************************************
   * Group: Drilldown
   *****************************************************************************/

  /**
   * Returns the current root of the displayed cell hierarchy. This is a
   * shortcut to {@link GraphView.currentRoot} in {@link GraphView}.
   */
  getCurrentRoot() {
    return this.view.currentRoot;
  }

  /**
   * Returns the translation to be used if the given cell is the root cell as
   * an {@link Point}. This implementation returns null.
   *
   * To keep the children at their absolute position while stepping into groups,
   * this function can be overridden as follows.
   *
   * @example
   * ```javascript
   * var offset = new mxPoint(0, 0);
   *
   * while (cell != null)
   * {
   *   var geo = this.model.getGeometry(cell);
   *
   *   if (geo != null)
   *   {
   *     offset.x -= geo.x;
   *     offset.y -= geo.y;
   *   }
   *
   *   cell = this.model.getParent(cell);
   * }
   *
   * return offset;
   * ```
   *
   * @param cell {@link mxCell} that represents the root.
   */
  getTranslateForRoot(cell: Cell | null): Point | null {
    return null;
  }

  /**
   * Returns the offset to be used for the cells inside the given cell. The
   * root and layer cells may be identified using {@link GraphDataModel.isRoot} and
   * {@link GraphDataModel.isLayer}. For all other current roots, the
   * {@link GraphView.currentRoot} field points to the respective cell, so that
   * the following holds: cell == this.view.currentRoot. This implementation
   * returns null.
   *
   * @param cell {@link mxCell} whose offset should be returned.
   */
  getChildOffsetForCell(cell: Cell): Point | null {
    return null;
  }

  /**
   * Uses the root of the model as the root of the displayed cell hierarchy
   * and selects the previous root.
   */
  home() {
    const current = this.getCurrentRoot();

    if (current != null) {
      this.view.setCurrentRoot(null);
      const state = this.view.getState(current);

      if (state != null) {
        this.setSelectionCell(current);
      }
    }
  }

  /**
   * Returns true if the given cell is a valid root for the cell display
   * hierarchy. This implementation returns true for all non-null values.
   *
   * @param cell {@link mxCell} which should be checked as a possible root.
   */
  isValidRoot(cell: Cell) {
    return !!cell;
  }

  /*****************************************************************************
   * Group: Graph display
   *****************************************************************************/

  /**
   * Returns the bounds of the visible graph. Shortcut to
   * {@link GraphView.getGraphBounds}. See also: {@link getBoundingBoxFromGeometry}.
   */
  getGraphBounds(): Rectangle {
    return this.view.getGraphBounds();
  }

  /**
   * Returns the bounds inside which the diagram should be kept as an
   * {@link Rectangle}.
   */
  getMaximumGraphBounds(): Rectangle | null {
    return this.maximumGraphBounds;
  }

  /**
   * Clears all cell states or the states for the hierarchy starting at the
   * given cell and validates the graph. This fires a refresh event as the
   * last step.
   *
   * @param cell Optional {@link Cell} for which the cell states should be cleared.
   */
  refresh(cell: Cell | null = null): void {
    if (cell) {
      this.view.clear(cell, false);
    } else {
      this.view.clear(undefined, true);
    }
    this.view.validate();
    this.sizeDidChange();
    this.fireEvent(new EventObject(InternalEvent.REFRESH));
  }

  /**
   * Centers the graph in the container.
   *
   * @param horizontal Optional boolean that specifies if the graph should be centered
   * horizontally. Default is `true`.
   * @param vertical Optional boolean that specifies if the graph should be centered
   * vertically. Default is `true`.
   * @param cx Optional float that specifies the horizontal center. Default is `0.5`.
   * @param cy Optional float that specifies the vertical center. Default is `0.5`.
   */
  center(horizontal = true, vertical = true, cx = 0.5, cy = 0.5): void {
    const container = <HTMLElement>this.container;
    const _hasScrollbars = hasScrollbars(this.container);
    const padding = 2 * this.getBorder();
    const cw = container.clientWidth - padding;
    const ch = container.clientHeight - padding;
    const bounds = this.getGraphBounds();

    const t = this.view.translate;
    const s = this.view.scale;

    let dx = horizontal ? cw - bounds.width : 0;
    let dy = vertical ? ch - bounds.height : 0;

    if (!_hasScrollbars) {
      this.view.setTranslate(
        horizontal ? Math.floor(t.x - bounds.x / s + (dx * cx) / s) : t.x,
        vertical ? Math.floor(t.y - bounds.y / s + (dy * cy) / s) : t.y
      );
    } else {
      bounds.x -= t.x;
      bounds.y -= t.y;

      const sw = container.scrollWidth;
      const sh = container.scrollHeight;

      if (sw > cw) {
        dx = 0;
      }

      if (sh > ch) {
        dy = 0;
      }

      this.view.setTranslate(
        Math.floor(dx / 2 - bounds.x),
        Math.floor(dy / 2 - bounds.y)
      );
      container.scrollLeft = (sw - cw) / 2;
      container.scrollTop = (sh - ch) / 2;
    }
  }

  /**
   * Returns true if perimeter points should be computed such that the
   * resulting edge has only horizontal or vertical segments.
   *
   * @param edge {@link CellState} that represents the edge.
   */
  isOrthogonal(edge: CellState): boolean {
    /*
    'orthogonal' defines if the connection points on either end of the edge should
    be computed so that the edge is vertical or horizontal if possible
    and if the point is not at a fixed location. Default is false.
    This also returns true if the edgeStyle of the edge is an elbow or
    entity.
     */
    const orthogonal = edge.style.orthogonal;
    if (orthogonal != null) {
      return orthogonal;
    }

    const tmp = this.view.getEdgeStyle(edge);
    return (
      tmp === EdgeStyle.SegmentConnector ||
      tmp === EdgeStyle.ElbowConnector ||
      tmp === EdgeStyle.SideToSide ||
      tmp === EdgeStyle.TopToBottom ||
      tmp === EdgeStyle.EntityRelation ||
      tmp === EdgeStyle.OrthConnector
    );
  }

  /*****************************************************************************
   * Group: Graph appearance
   *****************************************************************************/

  /**
   * Returns the {@link backgroundImage} as an {@link Image}.
   */
  getBackgroundImage(): Image | null {
    return this.backgroundImage;
  }

  /**
   * Sets the new {@link backgroundImage}.
   *
   * @param image New {@link Image} to be used for the background.
   */
  setBackgroundImage(image: Image | null): void {
    this.backgroundImage = image;
  }

  /**
   * Returns the textual representation for the given cell.
   *
   * This implementation returns the node name or string-representation of the user object.
   *
   *
   * The following returns the label attribute from the cells user object if it is an XML node.
   *
   * @example
   * ```javascript
   * graph.convertValueToString = function(cell)
   * {
   * 	return cell.getAttribute('label');
   * }
   * ```
   *
   * See also: {@link cellLabelChanged}.
   *
   * @param cell {@link Cell} whose textual representation should be returned.
   */
  convertValueToString(cell: Cell): string {
    const value = cell.getValue();

    if (value != null) {
      if (isNode(value)) {
        return value.nodeName;
      }
      if (typeof value.toString === 'function') {
        return value.toString();
      }
    }
    return '';
  }

  /**
   * Returns the string to be used as the link for the given cell.
   *
   * This implementation returns null.
   *
   * @param cell {@link Cell} whose link should be returned.
   */
  getLinkForCell(cell: Cell): string | null {
    return null;
  }

  /**
   * Returns the value of {@link border}.
   */
  getBorder(): number {
    return this.border;
  }

  /**
   * Sets the value of {@link border}.
   *
   * @param value Positive integer that represents the border to be used.
   */
  setBorder(value: number): void {
    this.border = value;
  }

  /*****************************************************************************
   * Group: Graph behaviour
   *****************************************************************************/

  /**
   * Returns {@link resizeContainer}.
   */
  isResizeContainer() {
    return this.resizeContainer;
  }

  /**
   * Sets {@link resizeContainer}.
   *
   * @param value Boolean indicating if the container should be resized.
   */
  setResizeContainer(value: boolean) {
    this.resizeContainer = value;
  }

  /**
   * Returns true if the graph is {@link enabled}.
   */
  isEnabled() {
    return this.enabled;
  }

  /**
   * Specifies if the graph should allow any interactions. This
   * implementation updates {@link enabled}.
   *
   * @param value Boolean indicating if the graph should be enabled.
   */
  setEnabled(value: boolean) {
    this.enabled = value;
  }

  /**
   * Returns {@link multigraph} as a boolean.
   */
  isMultigraph() {
    return this.multigraph;
  }

  /**
   * Specifies if the graph should allow multiple connections between the
   * same pair of vertices.
   *
   * @param value Boolean indicating if the graph allows multiple connections
   * between the same pair of vertices.
   */
  setMultigraph(value: boolean) {
    this.multigraph = value;
  }

  /**
   * Returns {@link allowLoops} as a boolean.
   */
  isAllowLoops() {
    return this.allowLoops;
  }

  /**
   * Specifies if loops are allowed.
   *
   * @param value Boolean indicating if loops are allowed.
   */
  setAllowLoops(value: boolean) {
    this.allowLoops = value;
  }

  /**
   * Returns {@link recursiveResize}.
   *
   * @param state {@link CellState} that is being resized.
   */
  isRecursiveResize(state: CellState | null = null) {
    return this.recursiveResize;
  }

  /**
   * Sets {@link recursiveResize}.
   *
   * @param value New boolean value for {@link recursiveResize}.
   */
  setRecursiveResize(value: boolean) {
    this.recursiveResize = value;
  }

  /**
   * Returns a decimal number representing the amount of the width and height
   * of the given cell that is allowed to overlap its parent. A value of 0
   * means all children must stay inside the parent, 1 means the child is
   * allowed to be placed outside of the parent such that it touches one of
   * the parents sides. If {@link isAllowOverlapParent} returns false for the given
   * cell, then this method returns 0.
   *
   * @param cell {@link mxCell} for which the overlap ratio should be returned.
   */
  getOverlap(cell: Cell) {
    return this.isAllowOverlapParent(cell) ? this.defaultOverlap : 0;
  }

  /**
   * Returns true if the given cell is allowed to be placed outside of the
   * parents area.
   *
   * @param cell {@link mxCell} that represents the child to be checked.
   */
  isAllowOverlapParent(cell: Cell): boolean {
    return false;
  }

  /*****************************************************************************
   * Group: Cell retrieval
   *****************************************************************************/

  /**
   * Returns {@link defaultParent} or {@link GraphView.currentRoot} or the first child
   * child of {@link GraphDataModel.root} if both are null. The value returned by
   * this function should be used as the parent for new cells (aka default
   * layer).
   */
  getDefaultParent() {
    let parent = this.getCurrentRoot();

    if (!parent) {
      parent = this.defaultParent;

      if (!parent) {
        const root = <Cell>this.getDataModel().getRoot();
        parent = root.getChildAt(0);
      }
    }

    return <Cell>parent;
  }

  /**
   * Sets the {@link defaultParent} to the given cell. Set this to null to return
   * the first child of the root in getDefaultParent.
   */
  setDefaultParent(cell: Cell | null) {
    this.defaultParent = cell;
  }

  /**
   * Destroys the graph and all its resources.
   */
  destroy() {
    if (!this.destroyed) {
      this.destroyed = true;

      Object.values(this.pluginsMap).forEach((p) => p.onDestroy());

      this.view.destroy();

      if (this.model && this.graphModelChangeListener) {
        this.getDataModel().removeListener(this.graphModelChangeListener);
        this.graphModelChangeListener = null;
      }
    }
  }
}

<<<<<<< HEAD
// This introduces a side effect, but it is necessary to ensure the Graph is enriched with all properties and methods defined in mixins.
// It is only called when Graph is imported, so the Graph definition is always consistent.
// And this doesn't impact the tree-shaking.
applyGraphMixins();

/**
 * Codec for {@link Graph}s. This class is created and registered
 * dynamically at load time and used implicitly via <Codec>
 * and the <CodecRegistry>.
 *
 * Transient Fields:
 *
 * - graphListeners
 * - eventListeners
 * - view
 * - container
 * - cellRenderer
 * - editor
 * - selection
 */

/*export class GraphCodec extends ObjectCodec {
  constructor() {
    // TODO: Register every possible plugin (i.e. all not being excluded via tree-shaking(?))
    super(new Graph(), [
      'graphListeners',
      'eventListeners',
      'view',
      'container',
      'cellRenderer',
      'editor',
      'selection',
    ]);
  }
}*/

//CodecRegistry.register(new GraphCodec());
=======
>>>>>>> 9a691ca4
export { Graph };<|MERGE_RESOLUTION|>--- conflicted
+++ resolved
@@ -1510,44 +1510,9 @@
   }
 }
 
-<<<<<<< HEAD
 // This introduces a side effect, but it is necessary to ensure the Graph is enriched with all properties and methods defined in mixins.
 // It is only called when Graph is imported, so the Graph definition is always consistent.
 // And this doesn't impact the tree-shaking.
 applyGraphMixins();
 
-/**
- * Codec for {@link Graph}s. This class is created and registered
- * dynamically at load time and used implicitly via <Codec>
- * and the <CodecRegistry>.
- *
- * Transient Fields:
- *
- * - graphListeners
- * - eventListeners
- * - view
- * - container
- * - cellRenderer
- * - editor
- * - selection
- */
-
-/*export class GraphCodec extends ObjectCodec {
-  constructor() {
-    // TODO: Register every possible plugin (i.e. all not being excluded via tree-shaking(?))
-    super(new Graph(), [
-      'graphListeners',
-      'eventListeners',
-      'view',
-      'container',
-      'cellRenderer',
-      'editor',
-      'selection',
-    ]);
-  }
-}*/
-
-//CodecRegistry.register(new GraphCodec());
-=======
->>>>>>> 9a691ca4
 export { Graph };