/*
Copyright 2021-present The maxGraph project Contributors
Copyright (c) 2006-2015, JGraph Ltd
Copyright (c) 2006-2015, Gaudenz Alder

Licensed under the Apache License, Version 2.0 (the "License");
you may not use this file except in compliance with the License.
You may obtain a copy of the License at

    http://www.apache.org/licenses/LICENSE-2.0

Unless required by applicable law or agreed to in writing, software
distributed under the License is distributed on an "AS IS" BASIS,
WITHOUT WARRANTIES OR CONDITIONS OF ANY KIND, either express or implied.
See the License for the specific language governing permissions and
limitations under the License.
*/

import Image from './image/ImageBox';
import EventObject from './event/EventObject';
import EventSource from './event/EventSource';
import InternalEvent from './event/InternalEvent';
import Rectangle from './geometry/Rectangle';
import TooltipHandler from './handler/TooltipHandler';
import Client from '../Client';
import SelectionCellsHandler from './handler/SelectionCellsHandler';
import ConnectionHandler from './handler/ConnectionHandler';
import SelectionHandler from './handler/SelectionHandler';
import PanningHandler from './handler/PanningHandler';
import PopupMenuHandler from './handler/PopupMenuHandler';
import GraphView from './GraphView';
import CellRenderer from './cell/CellRenderer';
import CellEditorHandler from './handler/CellEditorHandler';
import Point from './geometry/Point';
import { getCurrentStyle, hasScrollbars, parseCssNumber } from '../util/styleUtils';
import Cell from './cell/Cell';
import GraphDataModel from './GraphDataModel';
import { Stylesheet } from './style/Stylesheet';
import { PAGE_FORMAT_A4_PORTRAIT } from '../util/Constants';

import ChildChange from './undoable_changes/ChildChange';
import GeometryChange from './undoable_changes/GeometryChange';
import RootChange from './undoable_changes/RootChange';
import StyleChange from './undoable_changes/StyleChange';
import TerminalChange from './undoable_changes/TerminalChange';
import ValueChange from './undoable_changes/ValueChange';
import CellState from './cell/CellState';
import { isNode } from '../util/domUtils';
import EdgeStyle from './style/EdgeStyle';
import EdgeHandler from './handler/EdgeHandler';
import VertexHandler from './handler/VertexHandler';
import EdgeSegmentHandler from './handler/EdgeSegmentHandler';
import ElbowEdgeHandler from './handler/ElbowEdgeHandler';

<<<<<<< HEAD
import CodecRegistry from '../serialization/CodecRegistry';
import ObjectCodec from '../serialization/ObjectCodec';

import type {
  GraphPlugin,
  GraphPluginConstructor,
  MouseListenerSet,
} from '../types';
=======
import type { GraphPlugin, GraphPluginConstructor, MouseListenerSet } from '../types';
>>>>>>> 164d10a4
import Multiplicity from './other/Multiplicity';
import ImageBundle from './image/ImageBundle';
import GraphSelectionModel from './GraphSelectionModel';

export const defaultPlugins: GraphPluginConstructor[] = [
  CellEditorHandler,
  TooltipHandler,
  SelectionCellsHandler,
  PopupMenuHandler,
  ConnectionHandler,
  SelectionHandler,
  PanningHandler,
];

/**
 * Extends {@link EventSource} to implement a graph component for the browser. This is the main class of the package.
 *
 * To activate panning and connections use {@link setPanning} and {@link setConnectable}.
 * For rubberband selection you must create a new instance of {@link rubberband}.
 *
 * The following listeners are added to {@link mouseListeners} by default:
 *
 * - tooltipHandler: {@link TooltipHandler} that displays tooltips
 * - panningHandler: {@link PanningHandler} for panning and popup menus
 * - connectionHandler: {@link ConnectionHandler} for creating connections
 * - selectionHandler: {@link SelectionHandler} for moving and cloning cells
 *
 * These listeners will be called in the above order if they are enabled.
 */
class Graph extends EventSource {
  container: HTMLElement;

  destroyed = false;

  graphModelChangeListener: Function | null = null;
  paintBackground: Function | null = null;
  foldingEnabled: null | boolean = null;
  isConstrainedMoving = false;

  /*****************************************************************************
   * Group: Variables (that maybe should be in the mixins, but need to be created for each new class instance)
   *****************************************************************************/

  cells: Cell[] = [];

  imageBundles: ImageBundle[] = [];

  /**
   * Holds the mouse event listeners. See {@link fireMouseEvent}.
   */
  mouseListeners: MouseListenerSet[] = [];

  /**
   * An array of {@link Multiplicity} describing the allowed
   * connections in a graph.
   */
  multiplicities: Multiplicity[] = [];

  /*****************************************************************************
   * Group: Variables
   *****************************************************************************/

  /**
   * Holds the {@link GraphDataModel} that contains the cells to be displayed.
   */
  model: GraphDataModel;

  plugins: GraphPluginConstructor[];
  pluginsMap: Record<string, GraphPlugin> = {};

  /**
   * Holds the {@link GraphView} that caches the {@link CellState}s for the cells.
   */
  view: GraphView;

  /**
   * Holds the {@link Stylesheet} that defines the appearance of the cells.
   *
   * Use the following code to read a stylesheet into an existing graph.
   *
   * @example
   * ```javascript
   * var req = mxUtils.load('stylesheet.xml');
   * var root = req.getDocumentElement();
   * var dec = new Codec(root.ownerDocument);
   * dec.decode(root, graph.stylesheet);
   * ```
   */
  // @ts-ignore
  stylesheet: Stylesheet;

  /**
   * Holds the {@link CellRenderer} for rendering the cells in the graph.
   */
  cellRenderer: CellRenderer;

  /**
   * RenderHint as it was passed to the constructor.
   */
  renderHint: string | null = null;

  /**
   * Dialect to be used for drawing the graph. Possible values are all
   * constants in {@link mxConstants} with a DIALECT-prefix.
   */
  dialect: 'svg' | 'mixedHtml' | 'preferHtml' | 'strictHtml' = 'svg';

  /**
   * Value returned by {@link getOverlap} if {@link isAllowOverlapParent} returns
   * `true` for the given cell. {@link getOverlap} is used in {@link constrainChild} if
   * {@link isConstrainChild} returns `true`. The value specifies the
   * portion of the child which is allowed to overlap the parent.
   */
  defaultOverlap = 0.5;

  /**
   * Specifies the default parent to be used to insert new cells.
   * This is used in {@link getDefaultParent}.
   * @default null
   */
  defaultParent: Cell | null = null;

  /**
   * Specifies the {@link Image} to be returned by {@link getBackgroundImage}.
   * @default null
   *
   * @example
   * ```javascript
   * var img = new mxImage('http://www.example.com/maps/examplemap.jpg', 1024, 768);
   * graph.setBackgroundImage(img);
   * graph.view.validate();
   * ```
   */
  backgroundImage: Image | null = null;

  /**
   * Specifies if the background page should be visible.
   * Not yet implemented.
   * @default false
   */
  pageVisible = false;

  /**
   * Specifies if a dashed line should be drawn between multiple pages.
   * If you change this value while a graph is being displayed then you
   * should call {@link sizeDidChange} to force an update of the display.
   * @default false
   */
  pageBreaksVisible = false;

  /**
   * Specifies the color for page breaks.
   * @default gray
   */
  pageBreakColor = 'gray';

  /**
   * Specifies the page breaks should be dashed.
   * @default true
   */
  pageBreakDashed = true;

  /**
   * Specifies the minimum distance in pixels for page breaks to be visible.
   * @default 20
   */
  minPageBreakDist = 20;

  /**
   * Specifies if the graph size should be rounded to the next page number in
   * {@link sizeDidChange}. This is only used if the graph container has scrollbars.
   * @default false
   */
  preferPageSize = false;

  /**
   * Specifies the page format for the background page.
   * This is used as the default in {@link printPreview} and for painting the background page
   * if {@link pageVisible} is `true` and the page breaks if {@link pageBreaksVisible} is `true`.
   * @default {@link mxConstants.PAGE_FORMAT_A4_PORTRAIT}
   */
  pageFormat = new Rectangle(...PAGE_FORMAT_A4_PORTRAIT);

  /**
   * Specifies the scale of the background page.
   * Not yet implemented.
   * @default 1.5
   */
  pageScale = 1.5;

  /**
   * Specifies the return value for {@link isEnabled}.
   * @default true
   */
  enabled = true;

  /**
   * Specifies the return value for {@link canExportCell}.
   * @default true
   */
  exportEnabled = true;

  /**
   * Specifies the return value for {@link canImportCell}.
   * @default true
   */
  importEnabled = true;

  /**
   * Specifies if the graph should automatically scroll regardless of the
   * scrollbars. This will scroll the container using positive values for
   * scroll positions (ie usually only rightwards and downwards). To avoid
   * possible conflicts with panning, set {@link translateToScrollPosition} to `true`.
   */
  ignoreScrollbars = false;

  /**
   * Specifies if the graph should automatically convert the current scroll
   * position to a translate in the graph view when a mouseUp event is received.
   * This can be used to avoid conflicts when using {@link autoScroll} and
   * {@link ignoreScrollbars} with no scrollbars in the container.
   */
  translateToScrollPosition = false;

  /**
   * {@link Rectangle} that specifies the area in which all cells in the diagram
   * should be placed. Uses in {@link getMaximumGraphBounds}. Use a width or height of
   * `0` if you only want to give a upper, left corner.
   */
  maximumGraphBounds: Rectangle | null = null;

  /**
   * {@link Rectangle} that specifies the minimum size of the graph. This is ignored
   * if the graph container has no scrollbars.
   * @default null
   */
  minimumGraphSize: Rectangle | null = null;

  /**
   * {@link Rectangle} that specifies the minimum size of the {@link container} if
   * {@link resizeContainer} is `true`.
   */
  minimumContainerSize: Rectangle | null = null;

  /**
   * {@link Rectangle} that specifies the maximum size of the container if
   * {@link resizeContainer} is `true`.
   */
  maximumContainerSize: Rectangle | null = null;

  /**
   * Specifies if the container should be resized to the graph size when
   * the graph size has changed.
   * @default false
   */
  resizeContainer = false;

  /**
   * Border to be added to the bottom and right side when the container is
   * being resized after the graph has been changed.
   * @default 0
   */
  border = 0;

  /**
   * Specifies if edges should appear in the foreground regardless of their order
   * in the model. If {@link keepEdgesInForeground} and {@link keepEdgesInBackground} are
   * both `true` then the normal order is applied.
   * @default false
   */
  keepEdgesInForeground = false;

  /**
   * Specifies if edges should appear in the background regardless of their order
   * in the model. If {@link keepEdgesInForeground} and {@link keepEdgesInBackground} are
   * both `true` then the normal order is applied.
   * @default false
   */
  keepEdgesInBackground = false;

  /**
   * Specifies the return value for {@link isRecursiveResize}.
   * @default false (for backwards compatibility)
   */
  recursiveResize = false;

  /**
   * Specifies if the scale and translate should be reset if the root changes in
   * the model.
   * @default true
   */
  resetViewOnRootChange = true;

  /**
   * Specifies if loops (aka self-references) are allowed.
   * @default false
   */
  allowLoops = false;

  /**
   * {@link EdgeStyle} to be used for loops. This is a fallback for loops if the
   * {@link CellStateStyle.loopStyle} is `undefined`.
   * @default {@link EdgeStyle.Loop}
   */
  defaultLoopStyle = EdgeStyle.Loop;

  /**
   * Specifies if multiple edges in the same direction between the same pair of
   * vertices are allowed.
   * @default true
   */
  multigraph = true;

  /**
   * Specifies the minimum scale to be applied in {@link fit}. Set this to `null` to allow any value.
   * @default 0.1
   */
  minFitScale = 0.1;

  /**
   * Specifies the maximum scale to be applied in {@link fit}. Set this to `null` to allow any value.
   * @default 8
   */
  maxFitScale = 8;

  /**
   * Specifies the {@link Image} for the image to be used to display a warning
   * overlay. See {@link setCellWarning}. Default value is Client.imageBasePath +
   * '/warning'.  The extension for the image depends on the platform. It is
   * '.png' on the Mac and '.gif' on all other platforms.
   */
  warningImage: Image = new Image(
    `${Client.imageBasePath}/warning${Client.IS_MAC ? '.png' : '.gif'}`,
    16,
    16
  );

  /**
   * Specifies the resource key for the error message to be displayed in
   * non-multigraphs when two vertices are already connected. If the resource
   * for this key does not exist then the value is used as the error message.
   * @default 'alreadyConnected'
   */
  alreadyConnectedResource: string = Client.language != 'none' ? 'alreadyConnected' : '';

  /**
   * Specifies the resource key for the warning message to be displayed when
   * a collapsed cell contains validation errors. If the resource for this
   * key does not exist then the value is used as the warning message.
   * @default 'containsValidationErrors'
   */
  containsValidationErrorsResource: string =
    Client.language != 'none' ? 'containsValidationErrors' : '';

  /*****************************************************************************
   * Group: "Create Class Instance" factory functions
   *****************************************************************************/

  // These can be overridden in subclasses of Graph to allow the Graph
  // to instantiate user-defined implementations with custom behavior

  /**
   * Creates a new {@link Stylesheet} to be used in this graph.
   */
  createStylesheet(): Stylesheet {
    return new Stylesheet();
  }

  /**
   * Creates a new {@link GraphView} to be used in this graph.
   */
  createGraphView(): GraphView {
    return new GraphView(this);
  }

  /**
   * Creates a new {@link CellRenderer} to be used in this graph.
   */
  createCellRenderer(): CellRenderer {
    return new CellRenderer();
  }

  /**
   * Creates a new {@link GraphSelectionModel} to be used in this graph.
   */
  createSelectionModel() {
    return new GraphSelectionModel(this);
  }

  /**
   * Creates a new {@link GraphDataModel} to be used in this graph.
   */
  createGraphDataModel(): GraphDataModel {
    return new GraphDataModel();
  }

  /**
   * Hooks to create a new {@link EdgeHandler} for the given {@link CellState}.
   *
   * @param state {@link CellState} to create the handler for.
   */
  createEdgeHandlerInstance(state: CellState): EdgeHandler {
    // Note this method not being called createEdgeHandler to keep compatibility
    // with older code which overrides/calls createEdgeHandler
    return new EdgeHandler(state);
  }

  /**
   * Hooks to create a new {@link VertexHandler} for the given {@link CellState}.
   *
   * @param state {@link CellState} to create the handler for.
   */
  createVertexHandler(state: CellState): VertexHandler {
    return new VertexHandler(state);
  }

  /**
   * Hooks to create a new {@link EdgeSegmentHandler} for the given {@link CellState}.
   *
   * @param state {@link CellState} to create the handler for.
   */
  createEdgeSegmentHandler(state: CellState) {
    return new EdgeSegmentHandler(state);
  }

  /**
   * Hooks to create a new {@link ElbowEdgeHandler} for the given {@link CellState}.
   *
   * @param state {@link CellState} to create the handler for.
   */
  createElbowEdgeHandler(state: CellState) {
    return new ElbowEdgeHandler(state);
  }

  /*****************************************************************************
   * Group: Main graph constructor and functions
   *****************************************************************************/

  constructor(
    container: HTMLElement,
    model?: GraphDataModel,
    plugins: GraphPluginConstructor[] = defaultPlugins,
    stylesheet: Stylesheet | null = null
  ) {
    super();

    this.container = container ?? document.createElement('div');
    this.model = model ?? this.createGraphDataModel();
    this.plugins = plugins;
    this.cellRenderer = this.createCellRenderer();
    this.setStylesheet(stylesheet != null ? stylesheet : this.createStylesheet());
    this.view = this.createGraphView();

    // Adds a graph model listener to update the view
    this.graphModelChangeListener = (sender: any, evt: EventObject) => {
      this.graphModelChanged(evt.getProperty('edit').changes);
    };
    this.getDataModel().addListener(InternalEvent.CHANGE, this.graphModelChangeListener);

    // Initializes the container using the view
    this.view.init();

    // Updates the size of the container for the current graph
    this.sizeDidChange();

    // Set the selection model
    this.setSelectionModel(this.createSelectionModel());

    // Initializes plugins
    this.plugins.forEach((p: GraphPluginConstructor) => {
      this.pluginsMap[p.pluginId] = new p(this);
    });

    this.view.revalidate();
  }

  getContainer = () => this.container;
  getPlugin = (id: string) => this.pluginsMap[id] as unknown;
  getCellRenderer = () => this.cellRenderer;
  getDialect = () => this.dialect;
  isPageVisible = () => this.pageVisible;
  isPageBreaksVisible = () => this.pageBreaksVisible;
  getPageBreakColor = () => this.pageBreakColor;
  isPageBreakDashed = () => this.pageBreakDashed;
  getMinPageBreakDist = () => this.minPageBreakDist;
  isPreferPageSize = () => this.preferPageSize;
  getPageFormat = () => this.pageFormat;
  getPageScale = () => this.pageScale;
  isExportEnabled = () => this.exportEnabled;
  isImportEnabled = () => this.importEnabled;
  isIgnoreScrollbars = () => this.ignoreScrollbars;
  isTranslateToScrollPosition = () => this.translateToScrollPosition;

  getMinimumGraphSize = () => this.minimumGraphSize;
  setMinimumGraphSize = (size: Rectangle | null) => (this.minimumGraphSize = size);

  getMinimumContainerSize = () => this.minimumContainerSize;
  setMinimumContainerSize = (size: Rectangle | null) =>
    (this.minimumContainerSize = size);

  getWarningImage() {
    return this.warningImage;
  }

  getAlreadyConnectedResource = () => this.alreadyConnectedResource;

  getContainsValidationErrorsResource = () => this.containsValidationErrorsResource;

  /**
   * Updates the model in a transaction.
   *
   * @param fn the update to be performed in the transaction.
   *
   * @see {@link GraphDataModel.batchUpdate}
   */
  batchUpdate(fn: () => void) {
    this.getDataModel().batchUpdate(fn);
  }

  /**
<<<<<<< HEAD
=======
   * Creates a new {@link Stylesheet} to be used in this graph.
   */
  createStylesheet(): Stylesheet {
    return new Stylesheet();
  }

  /**
   * Creates a new {@link GraphView} to be used in this graph.
   */
  createGraphView() {
    return new GraphView(this);
  }

  /**
   * Creates a new {@link CellRenderer} to be used in this graph.
   */
  createCellRenderer(): CellRenderer {
    return new CellRenderer();
  }

  /**
>>>>>>> 164d10a4
   * Returns the {@link GraphDataModel} that contains the cells.
   */
  getDataModel() {
    return this.model;
  }

  /**
   * Returns the {@link GraphView} that contains the {@link mxCellStates}.
   */
  getView() {
    return this.view;
  }

  /**
   * Returns the {@link Stylesheet} that defines the style.
   */
  getStylesheet() {
    return this.stylesheet;
  }

  /**
   * Sets the {@link Stylesheet} that defines the style.
   */
  setStylesheet(stylesheet: Stylesheet) {
    this.stylesheet = stylesheet;
  }

  /**
   * Called when the graph model changes. Invokes {@link processChange} on each
   * item of the given array to update the view accordingly.
   *
   * @param changes Array that contains the individual changes.
   */
  graphModelChanged(changes: any[]) {
    for (const change of changes) {
      this.processChange(change);
    }

    this.updateSelection();
    this.view.validate();
    this.sizeDidChange();
  }

  /**
   * Processes the given change and invalidates the respective cached data
   * in {@link GraphView}. This fires a {@link root} event if the root has changed in the
   * model.
   *
   * @param {(RootChange|ChildChange|TerminalChange|GeometryChange|ValueChange|StyleChange)} change - Object that represents the change on the model.
   */
  processChange(change: any): void {
    // Resets the view settings, removes all cells and clears
    // the selection if the root changes.
    if (change instanceof RootChange) {
      this.clearSelection();
      this.setDefaultParent(null);

      if (change.previous) this.removeStateForCell(change.previous);

      if (this.resetViewOnRootChange) {
        this.view.scale = 1;
        this.view.translate.x = 0;
        this.view.translate.y = 0;
      }

      this.fireEvent(new EventObject(InternalEvent.ROOT));
    }

    // Adds or removes a child to the view by online invaliding
    // the minimal required portions of the cache, namely, the
    // old and new parent and the child.
    else if (change instanceof ChildChange) {
      const newParent = change.child.getParent();
      this.view.invalidate(change.child, true, true);

      if (
        !newParent ||
        !this.getDataModel().contains(newParent) ||
        newParent.isCollapsed()
      ) {
        this.view.invalidate(change.child, true, true);
        this.removeStateForCell(change.child);

        // Handles special case of current root of view being removed
        if (this.view.currentRoot == change.child) {
          this.home();
        }
      }

      if (newParent != change.previous) {
        // Refreshes the collapse/expand icons on the parents
        if (newParent != null) {
          this.view.invalidate(newParent, false, false);
        }

        if (change.previous != null) {
          this.view.invalidate(change.previous, false, false);
        }
      }
    }

    // Handles two special cases where the shape does not need to be
    // recreated from scratch, it only needs to be invalidated.
    else if (change instanceof TerminalChange || change instanceof GeometryChange) {
      // Checks if the geometry has changed to avoid unnessecary revalidation
      if (
        change instanceof TerminalChange ||
        (change.previous == null && change.geometry != null) ||
        (change.previous != null && !change.previous.equals(change.geometry))
      ) {
        this.view.invalidate(change.cell);
      }
    }

    // Handles two special cases where only the shape, but no
    // descendants need to be recreated
    else if (change instanceof ValueChange) {
      this.view.invalidate(change.cell, false, false);
    }

    // Requires a new mxShape in JavaScript
    else if (change instanceof StyleChange) {
      this.view.invalidate(change.cell, true, true);
      const state = this.view.getState(change.cell);

      if (state != null) {
        state.invalidStyle = true;
      }
    }

    // Removes the state from the cache by default
    else if (change.cell != null && change.cell instanceof Cell) {
      this.removeStateForCell(change.cell);
    }
  }

  /**
   * Scrolls the graph to the given point, extending the graph container if
   * specified.
   */
  scrollPointToVisible(x: number, y: number, extend = false, border = 20) {
    const panningHandler = this.getPlugin('PanningHandler') as PanningHandler;

    if (
      !this.isTimerAutoScroll() &&
      (this.ignoreScrollbars || hasScrollbars(this.container))
    ) {
      const c = <HTMLElement>this.container;

      if (
        x >= c.scrollLeft &&
        y >= c.scrollTop &&
        x <= c.scrollLeft + c.clientWidth &&
        y <= c.scrollTop + c.clientHeight
      ) {
        let dx = c.scrollLeft + c.clientWidth - x;

        if (dx < border) {
          const old = c.scrollLeft;
          c.scrollLeft += border - dx;

          // Automatically extends the canvas size to the bottom, right
          // if the event is outside of the canvas and the edge of the
          // canvas has been reached. Notes: Needs fix for IE.
          if (extend && old === c.scrollLeft) {
            // @ts-ignore
            const root = this.view.getDrawPane().ownerSVGElement;
            const width = c.scrollWidth + border - dx;

            // Updates the clipping region. This is an expensive
            // operation that should not be executed too often.
            // @ts-ignore
            root.style.width = `${width}px`;

            c.scrollLeft += border - dx;
          }
        } else {
          dx = x - c.scrollLeft;

          if (dx < border) {
            c.scrollLeft -= border - dx;
          }
        }

        let dy = c.scrollTop + c.clientHeight - y;

        if (dy < border) {
          const old = c.scrollTop;
          c.scrollTop += border - dy;

          if (old == c.scrollTop && extend) {
            // @ts-ignore
            const root = this.view.getDrawPane().ownerSVGElement;
            const height = c.scrollHeight + border - dy;

            // Updates the clipping region. This is an expensive
            // operation that should not be executed too often.
            // @ts-ignore
            root.style.height = `${height}px`;

            c.scrollTop += border - dy;
          }
        } else {
          dy = y - c.scrollTop;

          if (dy < border) {
            c.scrollTop -= border - dy;
          }
        }
      }
    } else if (
      this.isAllowAutoPanning() &&
      panningHandler &&
      !panningHandler.isActive()
    ) {
      panningHandler.getPanningManager().panTo(x + this.getPanDx(), y + this.getPanDy());
    }
  }

  /**
   * Returns the size of the border and padding on all four sides of the
   * container. The left, top, right and bottom borders are stored in the x, y,
   * width and height of the returned {@link Rectangle}, respectively.
   */
  getBorderSizes(): Rectangle {
    const css = <CSSStyleDeclaration>getCurrentStyle(this.container);

    return new Rectangle(
      parseCssNumber(css.paddingLeft) +
        (css.borderLeftStyle != 'none' ? parseCssNumber(css.borderLeftWidth) : 0),
      parseCssNumber(css.paddingTop) +
        (css.borderTopStyle != 'none' ? parseCssNumber(css.borderTopWidth) : 0),
      parseCssNumber(css.paddingRight) +
        (css.borderRightStyle != 'none' ? parseCssNumber(css.borderRightWidth) : 0),
      parseCssNumber(css.paddingBottom) +
        (css.borderBottomStyle != 'none' ? parseCssNumber(css.borderBottomWidth) : 0)
    );
  }

  /**
   * Returns the preferred size of the background page if {@link preferPageSize} is true.
   */
  getPreferredPageSize(bounds: Rectangle, width: number, height: number) {
    const tr = this.view.translate;
    const fmt = this.pageFormat;
    const ps = this.pageScale;
    const page = new Rectangle(
      0,
      0,
      Math.ceil(fmt.width * ps),
      Math.ceil(fmt.height * ps)
    );

    const hCount = this.pageBreaksVisible ? Math.ceil(width / page.width) : 1;
    const vCount = this.pageBreaksVisible ? Math.ceil(height / page.height) : 1;

    return new Rectangle(
      0,
      0,
      hCount * page.width + 2 + tr.x,
      vCount * page.height + 2 + tr.y
    );
  }

  /**
   * Scales the graph such that the complete diagram fits into <container> and
   * returns the current scale in the view. To fit an initial graph prior to
   * rendering, set {@link GraphView#rendering} to false prior to changing the model
   * and execute the following after changing the model.
   *
   * ```javascript
   * graph.fit();
   * graph.view.rendering = true;
   * graph.refresh();
   * ```
   *
   * To fit and center the graph, the following code can be used.
   *
   * ```javascript
   * let margin = 2;
   * let max = 3;
   *
   * let bounds = graph.getGraphBounds();
   * let cw = graph.container.clientWidth - margin;
   * let ch = graph.container.clientHeight - margin;
   * let w = bounds.width / graph.view.scale;
   * let h = bounds.height / graph.view.scale;
   * let s = Math.min(max, Math.min(cw / w, ch / h));
   *
   * graph.view.scaleAndTranslate(s,
   *   (margin + cw - w * s) / (2 * s) - bounds.x / graph.view.scale,
   *   (margin + ch - h * s) / (2 * s) - bounds.y / graph.view.scale);
   * ```
   *
   * @param border Optional number that specifies the border. Default is <border>.
   * @param keepOrigin Optional boolean that specifies if the translate should be
   * changed. Default is false.
   * @param margin Optional margin in pixels. Default is 0.
   * @param enabled Optional boolean that specifies if the scale should be set or
   * just returned. Default is true.
   * @param ignoreWidth Optional boolean that specifies if the width should be
   * ignored. Default is false.
   * @param ignoreHeight Optional boolean that specifies if the height should be
   * ignored. Default is false.
   * @param maxHeight Optional maximum height.
   */
  fit(
    border: number = this.getBorder(),
    keepOrigin = false,
    margin = 0,
    enabled = true,
    ignoreWidth = false,
    ignoreHeight = false,
    maxHeight: number | null = null
  ): number {
    if (this.container != null) {
      // Adds spacing and border from css
      const cssBorder = this.getBorderSizes();
      let w1: number = this.container.offsetWidth - cssBorder.x - cssBorder.width - 1;
      let h1: number =
        maxHeight != null
          ? maxHeight
          : this.container.offsetHeight - cssBorder.y - cssBorder.height - 1;
      let bounds = this.view.getGraphBounds();

      if (bounds.width > 0 && bounds.height > 0) {
        if (keepOrigin && bounds.x != null && bounds.y != null) {
          bounds = bounds.clone();
          bounds.width += bounds.x;
          bounds.height += bounds.y;
          bounds.x = 0;
          bounds.y = 0;
        }

        // LATER: Use unscaled bounding boxes to fix rounding errors
        const s = this.view.scale;
        let w2 = bounds.width / s;
        let h2 = bounds.height / s;

        // Fits to the size of the background image if required
        if (this.backgroundImage != null) {
          w2 = Math.max(w2, this.backgroundImage.width - bounds.x / s);
          h2 = Math.max(h2, this.backgroundImage.height - bounds.y / s);
        }

        const b: number = (keepOrigin ? border : 2 * border) + margin + 1;

        w1 -= b;
        h1 -= b;

        let s2 = ignoreWidth
          ? h1 / h2
          : ignoreHeight
          ? w1 / w2
          : Math.min(w1 / w2, h1 / h2);

        if (this.minFitScale != null) {
          s2 = Math.max(s2, this.minFitScale);
        }

        if (this.maxFitScale != null) {
          s2 = Math.min(s2, this.maxFitScale);
        }

        if (enabled) {
          if (!keepOrigin) {
            if (!hasScrollbars(this.container)) {
              const x0 =
                bounds.x != null
                  ? Math.floor(
                      this.view.translate.x - bounds.x / s + border / s2 + margin / 2
                    )
                  : border;
              const y0 =
                bounds.y != null
                  ? Math.floor(
                      this.view.translate.y - bounds.y / s + border / s2 + margin / 2
                    )
                  : border;

              this.view.scaleAndTranslate(s2, x0, y0);
            } else {
              this.view.setScale(s2);
              const b2 = this.getGraphBounds();

              if (b2.x != null) {
                this.container.scrollLeft = b2.x;
              }

              if (b2.y != null) {
                this.container.scrollTop = b2.y;
              }
            }
          } else if (this.view.scale != s2) {
            this.view.setScale(s2);
          }
        } else {
          return s2;
        }
      }
    }
    return this.view.scale;
  }

  /**
   * Resizes the container for the given graph width and height.
   */
  doResizeContainer(width: number, height: number): void {
    if (this.maximumContainerSize != null) {
      width = Math.min(this.maximumContainerSize.width, width);
      height = Math.min(this.maximumContainerSize.height, height);
    }
    const container = <HTMLElement>this.container;
    container.style.width = `${Math.ceil(width)}px`;
    container.style.height = `${Math.ceil(height)}px`;
  }

  /*****************************************************************************
   * Group: UNCLASSIFIED
   *****************************************************************************/

  /**
   * Creates a new handler for the given cell state. This implementation
   * returns a new {@link EdgeHandler} of the corresponding cell is an edge,
   * otherwise it returns an {@link VertexHandler}.
   *
   * @param state {@link CellState} whose handler should be created.
   */
  createHandler(state: CellState) {
    let result: EdgeHandler | VertexHandler | null = null;

    if (state.cell.isEdge()) {
      const source = state.getVisibleTerminalState(true);
      const target = state.getVisibleTerminalState(false);
      const geo = state.cell.getGeometry();

      const edgeStyle = this.getView().getEdgeStyle(
        state,
        geo ? geo.points || undefined : undefined,
        source,
        target
      );
      result = this.createEdgeHandler(state, edgeStyle);
    } else {
      result = this.createVertexHandler(state);
    }
    return result;
  }

  /**
   * Hooks to create a new {@link EdgeHandler} for the given {@link CellState}.
   *
   * @param state {@link CellState} to create the handler for.
   */
  createEdgeHandler(state: CellState, edgeStyle: any) {
    let result = null;
    if (
      edgeStyle == EdgeStyle.Loop ||
      edgeStyle == EdgeStyle.ElbowConnector ||
      edgeStyle == EdgeStyle.SideToSide ||
      edgeStyle == EdgeStyle.TopToBottom
    ) {
      result = this.createElbowEdgeHandler(state);
    } else if (
      edgeStyle == EdgeStyle.SegmentConnector ||
      edgeStyle == EdgeStyle.OrthConnector
    ) {
      result = this.createEdgeSegmentHandler(state);
    } else {
      result = this.createEdgeHandlerInstance(state);
    }

    return result as EdgeHandler;
  }

  /*****************************************************************************
   * Group: Drilldown
   *****************************************************************************/

  /**
   * Returns the current root of the displayed cell hierarchy. This is a
   * shortcut to {@link GraphView.currentRoot} in {@link GraphView}.
   */
  getCurrentRoot() {
    return this.view.currentRoot;
  }

  /**
   * Returns the translation to be used if the given cell is the root cell as
   * an {@link Point}. This implementation returns null.
   *
   * To keep the children at their absolute position while stepping into groups,
   * this function can be overridden as follows.
   *
   * @example
   * ```javascript
   * var offset = new mxPoint(0, 0);
   *
   * while (cell != null)
   * {
   *   var geo = this.model.getGeometry(cell);
   *
   *   if (geo != null)
   *   {
   *     offset.x -= geo.x;
   *     offset.y -= geo.y;
   *   }
   *
   *   cell = this.model.getParent(cell);
   * }
   *
   * return offset;
   * ```
   *
   * @param cell {@link mxCell} that represents the root.
   */
  getTranslateForRoot(cell: Cell | null): Point | null {
    return null;
  }

  /**
   * Returns the offset to be used for the cells inside the given cell. The
   * root and layer cells may be identified using {@link GraphDataModel.isRoot} and
   * {@link GraphDataModel.isLayer}. For all other current roots, the
   * {@link GraphView.currentRoot} field points to the respective cell, so that
   * the following holds: cell == this.view.currentRoot. This implementation
   * returns null.
   *
   * @param cell {@link mxCell} whose offset should be returned.
   */
  getChildOffsetForCell(cell: Cell): Point | null {
    return null;
  }

  /**
   * Uses the root of the model as the root of the displayed cell hierarchy
   * and selects the previous root.
   */
  home() {
    const current = this.getCurrentRoot();

    if (current != null) {
      this.view.setCurrentRoot(null);
      const state = this.view.getState(current);

      if (state != null) {
        this.setSelectionCell(current);
      }
    }
  }

  /**
   * Returns true if the given cell is a valid root for the cell display
   * hierarchy. This implementation returns true for all non-null values.
   *
   * @param cell {@link mxCell} which should be checked as a possible root.
   */
  isValidRoot(cell: Cell) {
    return !!cell;
  }

  /*****************************************************************************
   * Group: Graph display
   *****************************************************************************/

  /**
   * Returns the bounds of the visible graph. Shortcut to
   * {@link GraphView.getGraphBounds}. See also: {@link getBoundingBoxFromGeometry}.
   */
  getGraphBounds(): Rectangle {
    return this.view.getGraphBounds();
  }

  /**
   * Returns the bounds inside which the diagram should be kept as an
   * {@link Rectangle}.
   */
  getMaximumGraphBounds(): Rectangle | null {
    return this.maximumGraphBounds;
  }

  /**
   * Clears all cell states or the states for the hierarchy starting at the
   * given cell and validates the graph. This fires a refresh event as the
   * last step.
   *
   * @param cell Optional {@link Cell} for which the cell states should be cleared.
   */
  refresh(cell: Cell | null = null): void {
    if (cell) {
      this.view.clear(cell, false);
    } else {
      this.view.clear(undefined, true);
    }
    this.view.validate();
    this.sizeDidChange();
    this.fireEvent(new EventObject(InternalEvent.REFRESH));
  }

  /**
   * Centers the graph in the container.
   *
   * @param horizontal Optional boolean that specifies if the graph should be centered
   * horizontally. Default is `true`.
   * @param vertical Optional boolean that specifies if the graph should be centered
   * vertically. Default is `true`.
   * @param cx Optional float that specifies the horizontal center. Default is `0.5`.
   * @param cy Optional float that specifies the vertical center. Default is `0.5`.
   */
  center(horizontal = true, vertical = true, cx = 0.5, cy = 0.5): void {
    const container = <HTMLElement>this.container;
    const _hasScrollbars = hasScrollbars(this.container);
    const padding = 2 * this.getBorder();
    const cw = container.clientWidth - padding;
    const ch = container.clientHeight - padding;
    const bounds = this.getGraphBounds();

    const t = this.view.translate;
    const s = this.view.scale;

    let dx = horizontal ? cw - bounds.width : 0;
    let dy = vertical ? ch - bounds.height : 0;

    if (!_hasScrollbars) {
      this.view.setTranslate(
        horizontal ? Math.floor(t.x - bounds.x / s + (dx * cx) / s) : t.x,
        vertical ? Math.floor(t.y - bounds.y / s + (dy * cy) / s) : t.y
      );
    } else {
      bounds.x -= t.x;
      bounds.y -= t.y;

      const sw = container.scrollWidth;
      const sh = container.scrollHeight;

      if (sw > cw) {
        dx = 0;
      }

      if (sh > ch) {
        dy = 0;
      }

      this.view.setTranslate(
        Math.floor(dx / 2 - bounds.x),
        Math.floor(dy / 2 - bounds.y)
      );
      container.scrollLeft = (sw - cw) / 2;
      container.scrollTop = (sh - ch) / 2;
    }
  }

  /**
   * Returns true if perimeter points should be computed such that the
   * resulting edge has only horizontal or vertical segments.
   *
   * @param edge {@link CellState} that represents the edge.
   */
  isOrthogonal(edge: CellState): boolean {
    /*
    'orthogonal' defines if the connection points on either end of the edge should
    be computed so that the edge is vertical or horizontal if possible
    and if the point is not at a fixed location. Default is false.
    This also returns true if the edgeStyle of the edge is an elbow or
    entity.
     */
    const orthogonal = edge.style.orthogonal;
    if (orthogonal != null) {
      return orthogonal;
    }

    const tmp = this.view.getEdgeStyle(edge);
    return (
      tmp === EdgeStyle.SegmentConnector ||
      tmp === EdgeStyle.ElbowConnector ||
      tmp === EdgeStyle.SideToSide ||
      tmp === EdgeStyle.TopToBottom ||
      tmp === EdgeStyle.EntityRelation ||
      tmp === EdgeStyle.OrthConnector
    );
  }

  /*****************************************************************************
   * Group: Graph appearance
   *****************************************************************************/

  /**
   * Returns the {@link backgroundImage} as an {@link Image}.
   */
  getBackgroundImage(): Image | null {
    return this.backgroundImage;
  }

  /**
   * Sets the new {@link backgroundImage}.
   *
   * @param image New {@link Image} to be used for the background.
   */
  setBackgroundImage(image: Image | null): void {
    this.backgroundImage = image;
  }

  /**
   * Returns the textual representation for the given cell. This
   * implementation returns the nodename or string-representation of the user
   * object.
   *
   *
   * The following returns the label attribute from the cells user
   * object if it is an XML node.
   *
   * @example
   * ```javascript
   * graph.convertValueToString = function(cell)
   * {
   * 	return cell.getAttribute('label');
   * }
   * ```
   *
   * See also: {@link cellLabelChanged}.
   *
   * @param cell {@link mxCell} whose textual representation should be returned.
   */
  convertValueToString(cell: Cell): string {
    const value = cell.getValue();

    if (value != null) {
      if (isNode(value)) {
        return value.nodeName;
      }
      if (typeof value.toString === 'function') {
        return value.toString();
      }
    }
    return '';
  }

  /**
   * Returns the string to be used as the link for the given cell. This
   * implementation returns null.
   *
   * @param cell {@link mxCell} whose tooltip should be returned.
   */
  getLinkForCell(cell: Cell): string | null {
    return null;
  }

  /**
   * Returns the value of {@link border}.
   */
  getBorder(): number {
    return this.border;
  }

  /**
   * Sets the value of {@link border}.
   *
   * @param value Positive integer that represents the border to be used.
   */
  setBorder(value: number): void {
    this.border = value;
  }

  /*****************************************************************************
   * Group: Graph behaviour
   *****************************************************************************/

  /**
   * Returns {@link resizeContainer}.
   */
  isResizeContainer() {
    return this.resizeContainer;
  }

  /**
   * Sets {@link resizeContainer}.
   *
   * @param value Boolean indicating if the container should be resized.
   */
  setResizeContainer(value: boolean) {
    this.resizeContainer = value;
  }

  /**
   * Returns true if the graph is {@link enabled}.
   */
  isEnabled() {
    return this.enabled;
  }

  /**
   * Specifies if the graph should allow any interactions. This
   * implementation updates {@link enabled}.
   *
   * @param value Boolean indicating if the graph should be enabled.
   */
  setEnabled(value: boolean) {
    this.enabled = value;
  }

  /**
   * Returns {@link multigraph} as a boolean.
   */
  isMultigraph() {
    return this.multigraph;
  }

  /**
   * Specifies if the graph should allow multiple connections between the
   * same pair of vertices.
   *
   * @param value Boolean indicating if the graph allows multiple connections
   * between the same pair of vertices.
   */
  setMultigraph(value: boolean) {
    this.multigraph = value;
  }

  /**
   * Returns {@link allowLoops} as a boolean.
   */
  isAllowLoops() {
    return this.allowLoops;
  }

  /**
   * Specifies if loops are allowed.
   *
   * @param value Boolean indicating if loops are allowed.
   */
  setAllowLoops(value: boolean) {
    this.allowLoops = value;
  }

  /**
   * Returns {@link recursiveResize}.
   *
   * @param state {@link CellState} that is being resized.
   */
  isRecursiveResize(state: CellState | null = null) {
    return this.recursiveResize;
  }

  /**
   * Sets {@link recursiveResize}.
   *
   * @param value New boolean value for {@link recursiveResize}.
   */
  setRecursiveResize(value: boolean) {
    this.recursiveResize = value;
  }

  /**
   * Returns a decimal number representing the amount of the width and height
   * of the given cell that is allowed to overlap its parent. A value of 0
   * means all children must stay inside the parent, 1 means the child is
   * allowed to be placed outside of the parent such that it touches one of
   * the parents sides. If {@link isAllowOverlapParent} returns false for the given
   * cell, then this method returns 0.
   *
   * @param cell {@link mxCell} for which the overlap ratio should be returned.
   */
  getOverlap(cell: Cell) {
    return this.isAllowOverlapParent(cell) ? this.defaultOverlap : 0;
  }

  /**
   * Returns true if the given cell is allowed to be placed outside of the
   * parents area.
   *
   * @param cell {@link mxCell} that represents the child to be checked.
   */
  isAllowOverlapParent(cell: Cell): boolean {
    return false;
  }

  /*****************************************************************************
   * Group: Cell retrieval
   *****************************************************************************/

  /**
   * Returns {@link defaultParent} or {@link GraphView.currentRoot} or the first child
   * child of {@link GraphDataModel.root} if both are null. The value returned by
   * this function should be used as the parent for new cells (aka default
   * layer).
   */
  getDefaultParent() {
    let parent = this.getCurrentRoot();

    if (!parent) {
      parent = this.defaultParent;

      if (!parent) {
        const root = <Cell>this.getDataModel().getRoot();
        parent = root.getChildAt(0);
      }
    }

    return <Cell>parent;
  }

  /**
   * Sets the {@link defaultParent} to the given cell. Set this to null to return
   * the first child of the root in getDefaultParent.
   */
  setDefaultParent(cell: Cell | null) {
    this.defaultParent = cell;
  }

  /**
   * Destroys the graph and all its resources.
   */
  destroy() {
    if (!this.destroyed) {
      this.destroyed = true;

      Object.values(this.pluginsMap).forEach((p) => p.onDestroy());

      this.view.destroy();

      if (this.model && this.graphModelChangeListener) {
        this.getDataModel().removeListener(this.graphModelChangeListener);
        this.graphModelChangeListener = null;
      }
    }
  }
}

/**
 * Codec for {@link Graph}s. This class is created and registered
 * dynamically at load time and used implicitly via <Codec>
 * and the <CodecRegistry>.
 *
 * Transient Fields:
 *
 * - graphListeners
 * - eventListeners
 * - view
 * - container
 * - cellRenderer
 * - editor
 * - selection
 */

/*export class GraphCodec extends ObjectCodec {
  constructor() {
    // TODO: Register every possible plugin (i.e. all not being excluded via tree-shaking(?))
    super(new Graph(), [
      'graphListeners',
      'eventListeners',
      'view',
      'container',
      'cellRenderer',
      'editor',
      'selection',
    ]);
  }
}*/

//CodecRegistry.register(new GraphCodec());
export { Graph };<|MERGE_RESOLUTION|>--- conflicted
+++ resolved
@@ -52,18 +52,11 @@
 import EdgeSegmentHandler from './handler/EdgeSegmentHandler';
 import ElbowEdgeHandler from './handler/ElbowEdgeHandler';
 
-<<<<<<< HEAD
-import CodecRegistry from '../serialization/CodecRegistry';
-import ObjectCodec from '../serialization/ObjectCodec';
-
 import type {
   GraphPlugin,
   GraphPluginConstructor,
   MouseListenerSet,
 } from '../types';
-=======
-import type { GraphPlugin, GraphPluginConstructor, MouseListenerSet } from '../types';
->>>>>>> 164d10a4
 import Multiplicity from './other/Multiplicity';
 import ImageBundle from './image/ImageBundle';
 import GraphSelectionModel from './GraphSelectionModel';
@@ -584,30 +577,6 @@
   }
 
   /**
-<<<<<<< HEAD
-=======
-   * Creates a new {@link Stylesheet} to be used in this graph.
-   */
-  createStylesheet(): Stylesheet {
-    return new Stylesheet();
-  }
-
-  /**
-   * Creates a new {@link GraphView} to be used in this graph.
-   */
-  createGraphView() {
-    return new GraphView(this);
-  }
-
-  /**
-   * Creates a new {@link CellRenderer} to be used in this graph.
-   */
-  createCellRenderer(): CellRenderer {
-    return new CellRenderer();
-  }
-
-  /**
->>>>>>> 164d10a4
    * Returns the {@link GraphDataModel} that contains the cells.
    */
   getDataModel() {
