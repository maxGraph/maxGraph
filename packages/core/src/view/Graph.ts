/*
Copyright 2021-present The maxGraph project Contributors
Copyright (c) 2006-2015, JGraph Ltd
Copyright (c) 2006-2015, Gaudenz Alder

Licensed under the Apache License, Version 2.0 (the "License");
you may not use this file except in compliance with the License.
You may obtain a copy of the License at

    http://www.apache.org/licenses/LICENSE-2.0

Unless required by applicable law or agreed to in writing, software
distributed under the License is distributed on an "AS IS" BASIS,
WITHOUT WARRANTIES OR CONDITIONS OF ANY KIND, either express or implied.
See the License for the specific language governing permissions and
limitations under the License.
*/

import Image from './image/ImageBox';
import EventObject from './event/EventObject';
import EventSource from './event/EventSource';
import InternalEvent from './event/InternalEvent';
import Rectangle from './geometry/Rectangle';
import TooltipHandler from './handler/TooltipHandler';
import Client from '../Client';
import SelectionCellsHandler from './handler/SelectionCellsHandler';
import ConnectionHandler from './handler/ConnectionHandler';
import SelectionHandler from './handler/SelectionHandler';
import PanningHandler from './handler/PanningHandler';
import PopupMenuHandler from './handler/PopupMenuHandler';
import GraphView from './GraphView';
import CellRenderer from './cell/CellRenderer';
import CellEditorHandler from './handler/CellEditorHandler';
import Point from './geometry/Point';
import { getCurrentStyle, hasScrollbars, parseCssNumber } from '../util/styleUtils';
import Cell from './cell/Cell';
import GraphDataModel from './GraphDataModel';
import { Stylesheet } from './style/Stylesheet';
import { PAGE_FORMAT_A4_PORTRAIT } from '../util/Constants';

import ChildChange from './undoable_changes/ChildChange';
import GeometryChange from './undoable_changes/GeometryChange';
import RootChange from './undoable_changes/RootChange';
import StyleChange from './undoable_changes/StyleChange';
import TerminalChange from './undoable_changes/TerminalChange';
import ValueChange from './undoable_changes/ValueChange';
import CellState from './cell/CellState';
import { isNode } from '../util/domUtils';
import EdgeStyle from './style/EdgeStyle';
import EdgeHandler from './handler/EdgeHandler';
import VertexHandler from './handler/VertexHandler';
import EdgeSegmentHandler from './handler/EdgeSegmentHandler';
import ElbowEdgeHandler from './handler/ElbowEdgeHandler';

import type {
  EdgeStyleFunction,
  GraphPlugin,
  GraphPluginConstructor,
  MouseListenerSet,
} from '../types';
import Multiplicity from './other/Multiplicity';
import ImageBundle from './image/ImageBundle';
import GraphSelectionModel from './GraphSelectionModel';
<<<<<<< HEAD
import HtmlCanvas2D from './canvas/HtmlCanvas2D';
=======
import { registerDefaultShapes } from './cell/register-shapes';
import { registerDefaultEdgeMarkers } from './geometry/edge/MarkerShape';
import { registerDefaultStyleElements } from './style/register';
import { applyGraphMixins } from './mixins/_graph-mixins-apply';
>>>>>>> 7f4d5a40

export const defaultPlugins: GraphPluginConstructor[] = [
  CellEditorHandler,
  TooltipHandler,
  SelectionCellsHandler,
  PopupMenuHandler,
  ConnectionHandler,
  SelectionHandler,
  PanningHandler,
];

/**
 * Extends {@link EventSource} to implement a graph component for the browser. This is the main class of the package.
 *
 * To activate panning and connections use {@link setPanning} and {@link setConnectable}.
 * For rubberband selection you must create a new instance of {@link rubberband}.
 *
 * The following listeners are added to {@link mouseListeners} by default:
 *
 * - tooltipHandler: {@link TooltipHandler} that displays tooltips
 * - panningHandler: {@link PanningHandler} for panning and popup menus
 * - connectionHandler: {@link ConnectionHandler} for creating connections
 * - selectionHandler: {@link SelectionHandler} for moving and cloning cells
 *
 * These listeners will be called in the above order if they are enabled.
 */
class Graph extends EventSource {
  container: HTMLElement;

  /** HTML canvas instance */
  htmlCanvas: HtmlCanvas2D;

  /** 
   * Specifies if the cells should be rendered by HTML canvas.
   */
  useCanvas = false;

  destroyed = false;

  graphModelChangeListener: Function | null = null;
  paintBackground: Function | null = null;
  isConstrainedMoving = false;

  // ===================================================================================================================
  // Group: Variables (that maybe should be in the mixins, but need to be created for each new class instance)
  // ===================================================================================================================

  cells: Cell[] = [];

  imageBundles: ImageBundle[] = [];

  /**
   * Holds the mouse event listeners. See {@link fireMouseEvent}.
   */
  mouseListeners: MouseListenerSet[] = [];

  /**
   * An array of {@link Multiplicity} describing the allowed connections in a graph.
   */
  multiplicities: Multiplicity[] = [];

  /**
   * Holds the {@link GraphDataModel} that contains the cells to be displayed.
   */
  model: GraphDataModel;

  plugins: GraphPluginConstructor[];
  pluginsMap: Record<string, GraphPlugin> = {};

  /**
   * Holds the {@link GraphView} that caches the {@link CellState}s for the cells.
   */
  view: GraphView;

  /**
   * Holds the {@link Stylesheet} that defines the appearance of the cells.
   *
   * Use the following code to read a stylesheet into an existing graph.
   *
   * @example
   * ```javascript
   * var req = mxUtils.load('stylesheet.xml');
   * var root = req.getDocumentElement();
   * var dec = new Codec(root.ownerDocument);
   * dec.decode(root, graph.stylesheet);
   * ```
   */
  // @ts-ignore
  stylesheet: Stylesheet;

  /**
   * Holds the {@link CellRenderer} for rendering the cells in the graph.
   */
  cellRenderer: CellRenderer;

  /**
   * RenderHint as it was passed to the constructor.
   */
  renderHint: string | null = null;

  /**
   * Dialect to be used for drawing the graph. Possible values are all constants in {@link DIALECT}.
   */
  dialect: 'svg' | 'mixedHtml' | 'preferHtml' | 'strictHtml' = 'svg';

  /**
   * Value returned by {@link getOverlap} if {@link isAllowOverlapParent} returns
   * `true` for the given cell. {@link getOverlap} is used in {@link constrainChild} if
   * {@link isConstrainChild} returns `true`. The value specifies the
   * portion of the child which is allowed to overlap the parent.
   */
  defaultOverlap = 0.5;

  /**
   * Specifies the default parent to be used to insert new cells.
   * This is used in {@link getDefaultParent}.
   * @default null
   */
  defaultParent: Cell | null = null;

  /**
   * Specifies the {@link Image} to be returned by {@link getBackgroundImage}.
   * @default null
   *
   * @example
   * ```javascript
   * var img = new mxImage('http://www.example.com/maps/examplemap.jpg', 1024, 768);
   * graph.setBackgroundImage(img);
   * graph.view.validate();
   * ```
   */
  backgroundImage: Image | null = null;

  /**
   * Specifies if the background page should be visible.
   * Not yet implemented.
   * @default false
   */
  pageVisible = false;

  /**
   * Specifies if a dashed line should be drawn between multiple pages.
   * If you change this value while a graph is being displayed then you
   * should call {@link sizeDidChange} to force an update of the display.
   * @default false
   */
  pageBreaksVisible = false;

  /**
   * Specifies the color for page breaks.
   * @default gray
   */
  pageBreakColor = 'gray';

  /**
   * Specifies the page breaks should be dashed.
   * @default true
   */
  pageBreakDashed = true;

  /**
   * Specifies the minimum distance in pixels for page breaks to be visible.
   * @default 20
   */
  minPageBreakDist = 20;

  /**
   * Specifies if the graph size should be rounded to the next page number in
   * {@link sizeDidChange}. This is only used if the graph container has scrollbars.
   * @default false
   */
  preferPageSize = false;

  /**
   * Specifies the page format for the background page.
   * This is used as the default in {@link PrintPreview} and for painting the background page
   * if {@link pageVisible} is `true` and the page breaks if {@link pageBreaksVisible} is `true`.
   * @default {@link mxConstants.PAGE_FORMAT_A4_PORTRAIT}
   */
  pageFormat = new Rectangle(...PAGE_FORMAT_A4_PORTRAIT);

  /**
   * Specifies the scale of the background page.
   * Not yet implemented.
   * @default 1.5
   */
  pageScale = 1.5;

  /**
   * Specifies the return value for {@link isEnabled}.
   * @default true
   */
  enabled = true;

  /**
   * Specifies the return value for {@link canExportCell}.
   * @default true
   */
  exportEnabled = true;

  /**
   * Specifies the return value for {@link canImportCell}.
   * @default true
   */
  importEnabled = true;

  /**
   * Specifies if the graph should automatically scroll regardless of the
   * scrollbars. This will scroll the container using positive values for
   * scroll positions (ie usually only rightwards and downwards). To avoid
   * possible conflicts with panning, set {@link translateToScrollPosition} to `true`.
   */
  ignoreScrollbars = false;

  /**
   * Specifies if the graph should automatically convert the current scroll
   * position to a translate in the graph view when a mouseUp event is received.
   * This can be used to avoid conflicts when using {@link autoScroll} and
   * {@link ignoreScrollbars} with no scrollbars in the container.
   */
  translateToScrollPosition = false;

  /**
   * {@link Rectangle} that specifies the area in which all cells in the diagram
   * should be placed. Uses in {@link getMaximumGraphBounds}. Use a width or height of
   * `0` if you only want to give a upper, left corner.
   */
  maximumGraphBounds: Rectangle | null = null;

  /**
   * {@link Rectangle} that specifies the minimum size of the graph. This is ignored
   * if the graph container has no scrollbars.
   * @default null
   */
  minimumGraphSize: Rectangle | null = null;

  /**
   * {@link Rectangle} that specifies the minimum size of the {@link container} if
   * {@link resizeContainer} is `true`.
   */
  minimumContainerSize: Rectangle | null = null;

  /**
   * {@link Rectangle} that specifies the maximum size of the container if
   * {@link resizeContainer} is `true`.
   */
  maximumContainerSize: Rectangle | null = null;

  /**
   * Specifies if the container should be resized to the graph size when
   * the graph size has changed.
   * @default false
   */
  resizeContainer = false;

  /**
   * Border to be added to the bottom and right side when the container is
   * being resized after the graph has been changed.
   * @default 0
   */
  border = 0;

  /**
   * Specifies if edges should appear in the foreground regardless of their order
   * in the model. If {@link keepEdgesInForeground} and {@link keepEdgesInBackground} are
   * both `true` then the normal order is applied.
   * @default false
   */
  keepEdgesInForeground = false;

  /**
   * Specifies if edges should appear in the background regardless of their order
   * in the model. If {@link keepEdgesInForeground} and {@link keepEdgesInBackground} are
   * both `true` then the normal order is applied.
   * @default false
   */
  keepEdgesInBackground = false;

  /**
   * Specifies the return value for {@link isRecursiveResize}.
   * @default false (for backwards compatibility)
   */
  recursiveResize = false;

  /**
   * Specifies if the scale and translate should be reset if the root changes in
   * the model.
   * @default true
   */
  resetViewOnRootChange = true;

  /**
   * Specifies if loops (aka self-references) are allowed.
   * @default false
   */
  allowLoops = false;

  /**
   * {@link EdgeStyle} to be used for loops. This is a fallback for loops if the
   * {@link CellStateStyle.loopStyle} is `undefined`.
   * @default {@link EdgeStyle.Loop}
   */
  defaultLoopStyle = EdgeStyle.Loop;

  /**
   * Specifies if multiple edges in the same direction between the same pair of
   * vertices are allowed.
   * @default true
   */
  multigraph = true;

  /**
   * Specifies the minimum scale to be applied in {@link fit}. Set this to `null` to allow any value.
   * @default 0.1
   */
  minFitScale = 0.1;

  /**
   * Specifies the maximum scale to be applied in {@link fit}. Set this to `null` to allow any value.
   * @default 8
   */
  maxFitScale = 8;

  /**
   * Specifies the {@link Image} for the image to be used to display a warning
   * overlay. See {@link setCellWarning}. Default value is Client.imageBasePath +
   * '/warning'.  The extension for the image depends on the platform. It is
   * '.png' on the Mac and '.gif' on all other platforms.
   */
  warningImage: Image = new Image(
    `${Client.imageBasePath}/warning${Client.IS_MAC ? '.png' : '.gif'}`,
    16,
    16
  );

  /**
   * Specifies the resource key for the error message to be displayed in
   * non-multigraphs when two vertices are already connected. If the resource
   * for this key does not exist then the value is used as the error message.
   * @default 'alreadyConnected'
   */
  alreadyConnectedResource: string = Client.language != 'none' ? 'alreadyConnected' : '';

  /**
   * Specifies the resource key for the warning message to be displayed when
   * a collapsed cell contains validation errors. If the resource for this
   * key does not exist then the value is used as the warning message.
   * @default 'containsValidationErrors'
   */
  containsValidationErrorsResource: string =
    Client.language != 'none' ? 'containsValidationErrors' : '';

  // ===================================================================================================================
  // Group: "Create Class Instance" factory functions.
  // These can be overridden in subclasses of Graph to allow the Graph to instantiate user-defined implementations with
  // custom behavior.
  // ===================================================================================================================

  /**
   * Creates a new {@link CellRenderer} to be used in this graph.
   */
  createCellRenderer(): CellRenderer {
    return new CellRenderer();
  }

  /**
   * Hooks to create a new {@link EdgeHandler} for the given {@link CellState}.
   *
   * @param state {@link CellState} to create the handler for.
   */
  createEdgeHandlerInstance(state: CellState): EdgeHandler {
    // Note this method not being called createEdgeHandler to keep compatibility
    // with older code which overrides/calls createEdgeHandler
    return new EdgeHandler(state);
  }

  /**
   * Hooks to create a new {@link EdgeSegmentHandler} for the given {@link CellState}.
   *
   * @param state {@link CellState} to create the handler for.
   */
  createEdgeSegmentHandler(state: CellState) {
    return new EdgeSegmentHandler(state);
  }

  /**
   * Hooks to create a new {@link ElbowEdgeHandler} for the given {@link CellState}.
   *
   * @param state {@link CellState} to create the handler for.
   */
  createElbowEdgeHandler(state: CellState) {
    return new ElbowEdgeHandler(state);
  }

  /**
   * Creates a new {@link GraphDataModel} to be used in this graph.
   */
  createGraphDataModel(): GraphDataModel {
    return new GraphDataModel();
  }

  /**
   * Creates a new {@link GraphView} to be used in this graph.
   */
  createGraphView(): GraphView {
    return new GraphView(this);
  }

  /**
   * Creates a new {@link GraphSelectionModel} to be used in this graph.
   */
  createSelectionModel() {
    return new GraphSelectionModel(this);
  }

  /**
   * Creates a new {@link Stylesheet} to be used in this graph.
   */
  createStylesheet(): Stylesheet {
    return new Stylesheet();
  }

  /**
   * Hooks to create a new {@link VertexHandler} for the given {@link CellState}.
   *
   * @param state {@link CellState} to create the handler for.
   */
  createVertexHandler(state: CellState): VertexHandler {
    return new VertexHandler(state);
  }

  // ===================================================================================================================
  // Group: Main graph constructor and functions
  // ===================================================================================================================

  protected registerDefaults(): void {
    registerDefaultShapes();
    registerDefaultStyleElements();
    registerDefaultEdgeMarkers();
  }

  constructor(
    container: HTMLElement,
    model?: GraphDataModel,
    plugins: GraphPluginConstructor[] = defaultPlugins,
    stylesheet: Stylesheet | null = null
  ) {
    super();
    this.registerDefaults();

    this.container = container ?? document.createElement('div');
<<<<<<< HEAD
    this.htmlCanvas = new HtmlCanvas2D(this.container);

    this.model = model ?? new GraphDataModel();
=======
    this.model = model ?? this.createGraphDataModel();
>>>>>>> 7f4d5a40
    this.plugins = plugins;
    this.cellRenderer = this.createCellRenderer();
    this.setStylesheet(stylesheet ?? this.createStylesheet());
    this.view = this.createGraphView();

    // Adds a graph model listener to update the view
    this.graphModelChangeListener = (sender: any, evt: EventObject) => {
      this.graphModelChanged(evt.getProperty('edit').changes);
    };
    this.getDataModel().addListener(InternalEvent.CHANGE, this.graphModelChangeListener);

    // Initializes the container using the view
    this.view.init();

    // Updates the size of the container for the current graph
    this.sizeDidChange();

    // Set the selection model
    this.setSelectionModel(this.createSelectionModel());

    // Initializes plugins
    this.plugins.forEach((p: GraphPluginConstructor) => {
      this.pluginsMap[p.pluginId] = new p(this);
    });

    this.view.revalidate();
  }

  getContainer = () => this.container;
  getPlugin = (id: string) => this.pluginsMap[id] as unknown;
  getCellRenderer = () => this.cellRenderer;
  getDialect = () => this.dialect;
  isPageVisible = () => this.pageVisible;
  isPageBreaksVisible = () => this.pageBreaksVisible;
  getPageBreakColor = () => this.pageBreakColor;
  isPageBreakDashed = () => this.pageBreakDashed;
  getMinPageBreakDist = () => this.minPageBreakDist;
  isPreferPageSize = () => this.preferPageSize;
  getPageFormat = () => this.pageFormat;
  getPageScale = () => this.pageScale;
  isExportEnabled = () => this.exportEnabled;
  isImportEnabled = () => this.importEnabled;
  isIgnoreScrollbars = () => this.ignoreScrollbars;
  isTranslateToScrollPosition = () => this.translateToScrollPosition;

  getMinimumGraphSize = () => this.minimumGraphSize;
  setMinimumGraphSize = (size: Rectangle | null) => (this.minimumGraphSize = size);

  getMinimumContainerSize = () => this.minimumContainerSize;
  setMinimumContainerSize = (size: Rectangle | null) =>
    (this.minimumContainerSize = size);

  getWarningImage() {
    return this.warningImage;
  }

  getAlreadyConnectedResource = () => this.alreadyConnectedResource;

  getContainsValidationErrorsResource = () => this.containsValidationErrorsResource;

  /**
   * Updates the model in a transaction.
   *
   * @param fn the update to be performed in the transaction.
   *
   * @see {@link GraphDataModel.batchUpdate}
   */
  batchUpdate(fn: () => void) {
    this.getDataModel().batchUpdate(fn);
  }

  /**
   * Returns the {@link GraphDataModel} that contains the cells.
   */
  getDataModel() {
    return this.model;
  }

  /**
   * Returns the {@link GraphView} that contains the {@link mxCellStates}.
   */
  getView() {
    return this.view;
  }

  /**
   * Returns the {@link Stylesheet} that defines the style.
   */
  getStylesheet() {
    return this.stylesheet;
  }

  /**
   * Sets the {@link Stylesheet} that defines the style.
   */
  setStylesheet(stylesheet: Stylesheet) {
    this.stylesheet = stylesheet;
  }

  /**
   * Called when the graph model changes. Invokes {@link processChange} on each
   * item of the given array to update the view accordingly.
   *
   * @param changes Array that contains the individual changes.
   */
  graphModelChanged(changes: any[]) {
    for (const change of changes) {
      this.processChange(change);
    }

    this.updateSelection();
    this.view.validate();
    this.sizeDidChange();
  }

  /**
   * Processes the given change and invalidates the respective cached data
   * in {@link GraphView}. This fires a {@link root} event if the root has changed in the
   * model.
   *
   * @param {(RootChange|ChildChange|TerminalChange|GeometryChange|ValueChange|StyleChange)} change - Object that represents the change on the model.
   */
  processChange(change: any): void {
    // Resets the view settings, removes all cells and clears
    // the selection if the root changes.
    if (change instanceof RootChange) {
      this.clearSelection();
      this.setDefaultParent(null);

      if (change.previous) this.removeStateForCell(change.previous);

      if (this.resetViewOnRootChange) {
        this.view.scale = 1;
        this.view.translate.x = 0;
        this.view.translate.y = 0;
      }

      this.fireEvent(new EventObject(InternalEvent.ROOT));
    }

    // Adds or removes a child to the view by online invaliding
    // the minimal required portions of the cache, namely, the
    // old and new parent and the child.
    else if (change instanceof ChildChange) {
      const newParent = change.child.getParent();
      this.view.invalidate(change.child, true, true);

      if (
        !newParent ||
        !this.getDataModel().contains(newParent) ||
        newParent.isCollapsed()
      ) {
        this.view.invalidate(change.child, true, true);
        this.removeStateForCell(change.child);

        // Handles special case of current root of view being removed
        if (this.view.currentRoot == change.child) {
          this.home();
        }
      }

      if (newParent != change.previous) {
        // Refreshes the collapse/expand icons on the parents
        if (newParent != null) {
          this.view.invalidate(newParent, false, false);
        }

        if (change.previous != null) {
          this.view.invalidate(change.previous, false, false);
        }
      }
    }

    // Handles two special cases where the shape does not need to be
    // recreated from scratch, it only needs to be invalidated.
    else if (change instanceof TerminalChange || change instanceof GeometryChange) {
      // Checks if the geometry has changed to avoid unnessecary revalidation
      if (
        change instanceof TerminalChange ||
        (change.previous == null && change.geometry != null) ||
        (change.previous != null && !change.previous.equals(change.geometry))
      ) {
        this.view.invalidate(change.cell);
      }
    }

    // Handles two special cases where only the shape, but no
    // descendants need to be recreated
    else if (change instanceof ValueChange) {
      this.view.invalidate(change.cell, false, false);
    }

    // Requires a new mxShape in JavaScript
    else if (change instanceof StyleChange) {
      this.view.invalidate(change.cell, true, true);
      const state = this.view.getState(change.cell);

      if (state != null) {
        state.invalidStyle = true;
      }
    }

    // Removes the state from the cache by default
    else if (change.cell != null && change.cell instanceof Cell) {
      this.removeStateForCell(change.cell);
    }
  }

  /**
   * Scrolls the graph to the given point, extending the graph container if
   * specified.
   */
  scrollPointToVisible(x: number, y: number, extend = false, border = 20) {
    const panningHandler = this.getPlugin('PanningHandler') as PanningHandler;

    if (
      !this.isTimerAutoScroll() &&
      (this.ignoreScrollbars || hasScrollbars(this.container))
    ) {
      const c = <HTMLElement>this.container;

      if (
        x >= c.scrollLeft &&
        y >= c.scrollTop &&
        x <= c.scrollLeft + c.clientWidth &&
        y <= c.scrollTop + c.clientHeight
      ) {
        let dx = c.scrollLeft + c.clientWidth - x;

        if (dx < border) {
          const old = c.scrollLeft;
          c.scrollLeft += border - dx;

          // Automatically extends the canvas size to the bottom, right
          // if the event is outside of the canvas and the edge of the
          // canvas has been reached. Notes: Needs fix for IE.
          if (extend && old === c.scrollLeft) {
            // @ts-ignore
            const root = this.view.getDrawPane().ownerSVGElement;
            const width = c.scrollWidth + border - dx;

            // Updates the clipping region. This is an expensive
            // operation that should not be executed too often.
            // @ts-ignore
            root.style.width = `${width}px`;

            c.scrollLeft += border - dx;
          }
        } else {
          dx = x - c.scrollLeft;

          if (dx < border) {
            c.scrollLeft -= border - dx;
          }
        }

        let dy = c.scrollTop + c.clientHeight - y;

        if (dy < border) {
          const old = c.scrollTop;
          c.scrollTop += border - dy;

          if (old == c.scrollTop && extend) {
            // @ts-ignore
            const root = this.view.getDrawPane().ownerSVGElement;
            const height = c.scrollHeight + border - dy;

            // Updates the clipping region. This is an expensive
            // operation that should not be executed too often.
            // @ts-ignore
            root.style.height = `${height}px`;

            c.scrollTop += border - dy;
          }
        } else {
          dy = y - c.scrollTop;

          if (dy < border) {
            c.scrollTop -= border - dy;
          }
        }
      }
    } else if (
      this.isAllowAutoPanning() &&
      panningHandler &&
      !panningHandler.isActive()
    ) {
      panningHandler.getPanningManager().panTo(x + this.getPanDx(), y + this.getPanDy());
    }
  }

  /**
   * Returns the size of the border and padding on all four sides of the
   * container. The left, top, right and bottom borders are stored in the x, y,
   * width and height of the returned {@link Rectangle}, respectively.
   */
  getBorderSizes(): Rectangle {
    const css = <CSSStyleDeclaration>getCurrentStyle(this.container);

    return new Rectangle(
      parseCssNumber(css.paddingLeft) +
      (css.borderLeftStyle != 'none' ? parseCssNumber(css.borderLeftWidth) : 0),
      parseCssNumber(css.paddingTop) +
      (css.borderTopStyle != 'none' ? parseCssNumber(css.borderTopWidth) : 0),
      parseCssNumber(css.paddingRight) +
      (css.borderRightStyle != 'none' ? parseCssNumber(css.borderRightWidth) : 0),
      parseCssNumber(css.paddingBottom) +
      (css.borderBottomStyle != 'none' ? parseCssNumber(css.borderBottomWidth) : 0)
    );
  }

  /**
   * Returns the preferred size of the background page if {@link preferPageSize} is true.
   */
  getPreferredPageSize(bounds: Rectangle, width: number, height: number) {
    const tr = this.view.translate;
    const fmt = this.pageFormat;
    const ps = this.pageScale;
    const page = new Rectangle(
      0,
      0,
      Math.ceil(fmt.width * ps),
      Math.ceil(fmt.height * ps)
    );

    const hCount = this.pageBreaksVisible ? Math.ceil(width / page.width) : 1;
    const vCount = this.pageBreaksVisible ? Math.ceil(height / page.height) : 1;

    return new Rectangle(
      0,
      0,
      hCount * page.width + 2 + tr.x,
      vCount * page.height + 2 + tr.y
    );
  }

  /**
   * Scales the graph such that the complete diagram fits into <container> and
   * returns the current scale in the view. To fit an initial graph prior to
   * rendering, set {@link GraphView#rendering} to false prior to changing the model
   * and execute the following after changing the model.
   *
   * ```javascript
   * graph.fit();
   * graph.view.rendering = true;
   * graph.refresh();
   * ```
   *
   * To fit and center the graph, the following code can be used.
   *
   * ```javascript
   * let margin = 2;
   * let max = 3;
   *
   * let bounds = graph.getGraphBounds();
   * let cw = graph.container.clientWidth - margin;
   * let ch = graph.container.clientHeight - margin;
   * let w = bounds.width / graph.view.scale;
   * let h = bounds.height / graph.view.scale;
   * let s = Math.min(max, Math.min(cw / w, ch / h));
   *
   * graph.view.scaleAndTranslate(s,
   *   (margin + cw - w * s) / (2 * s) - bounds.x / graph.view.scale,
   *   (margin + ch - h * s) / (2 * s) - bounds.y / graph.view.scale);
   * ```
   *
   * @param border Optional number that specifies the border. Default is <border>.
   * @param keepOrigin Optional boolean that specifies if the translate should be
   * changed. Default is false.
   * @param margin Optional margin in pixels. Default is 0.
   * @param enabled Optional boolean that specifies if the scale should be set or
   * just returned. Default is true.
   * @param ignoreWidth Optional boolean that specifies if the width should be
   * ignored. Default is false.
   * @param ignoreHeight Optional boolean that specifies if the height should be
   * ignored. Default is false.
   * @param maxHeight Optional maximum height.
   */
  fit(
    border: number = this.getBorder(),
    keepOrigin = false,
    margin = 0,
    enabled = true,
    ignoreWidth = false,
    ignoreHeight = false,
    maxHeight: number | null = null
  ): number {
    if (this.container != null) {
      // Adds spacing and border from css
      const cssBorder = this.getBorderSizes();
      let w1: number = this.container.offsetWidth - cssBorder.x - cssBorder.width - 1;
      let h1: number =
        maxHeight != null
          ? maxHeight
          : this.container.offsetHeight - cssBorder.y - cssBorder.height - 1;
      let bounds = this.view.getGraphBounds();

      if (bounds.width > 0 && bounds.height > 0) {
        if (keepOrigin && bounds.x != null && bounds.y != null) {
          bounds = bounds.clone();
          bounds.width += bounds.x;
          bounds.height += bounds.y;
          bounds.x = 0;
          bounds.y = 0;
        }

        // LATER: Use unscaled bounding boxes to fix rounding errors
        const s = this.view.scale;
        let w2 = bounds.width / s;
        let h2 = bounds.height / s;

        // Fits to the size of the background image if required
        if (this.backgroundImage != null) {
          w2 = Math.max(w2, this.backgroundImage.width - bounds.x / s);
          h2 = Math.max(h2, this.backgroundImage.height - bounds.y / s);
        }

        const b: number = (keepOrigin ? border : 2 * border) + margin + 1;

        w1 -= b;
        h1 -= b;

        let s2 = ignoreWidth
          ? h1 / h2
          : ignoreHeight
            ? w1 / w2
            : Math.min(w1 / w2, h1 / h2);

        if (this.minFitScale != null) {
          s2 = Math.max(s2, this.minFitScale);
        }

        if (this.maxFitScale != null) {
          s2 = Math.min(s2, this.maxFitScale);
        }

        if (enabled) {
          if (!keepOrigin) {
            if (!hasScrollbars(this.container)) {
              const x0 =
                bounds.x != null
                  ? Math.floor(
                    this.view.translate.x - bounds.x / s + border / s2 + margin / 2
                  )
                  : border;
              const y0 =
                bounds.y != null
                  ? Math.floor(
                    this.view.translate.y - bounds.y / s + border / s2 + margin / 2
                  )
                  : border;

              this.view.scaleAndTranslate(s2, x0, y0);
            } else {
              this.view.setScale(s2);
              const b2 = this.getGraphBounds();

              if (b2.x != null) {
                this.container.scrollLeft = b2.x;
              }

              if (b2.y != null) {
                this.container.scrollTop = b2.y;
              }
            }
          } else if (this.view.scale != s2) {
            this.view.setScale(s2);
          }
        } else {
          return s2;
        }
      }
    }
    return this.view.scale;
  }

  /**
   * Resizes the container for the given graph width and height.
   */
  doResizeContainer(width: number, height: number): void {
    if (this.maximumContainerSize != null) {
      width = Math.min(this.maximumContainerSize.width, width);
      height = Math.min(this.maximumContainerSize.height, height);
    }
    const container = <HTMLElement>this.container;
    container.style.width = `${Math.ceil(width)}px`;
    container.style.height = `${Math.ceil(height)}px`;
  }

  /*****************************************************************************
   * Group: UNCLASSIFIED
   *****************************************************************************/

  /**
   * Creates a new handler for the given cell state. This implementation
   * returns a new {@link EdgeHandler} of the corresponding cell is an edge,
   * otherwise it returns an {@link VertexHandler}.
   *
   * @param state {@link CellState} whose handler should be created.
   */
  createHandler(state: CellState) {
    let result: EdgeHandler | VertexHandler | null = null;

    if (state.cell.isEdge()) {
      const source = state.getVisibleTerminalState(true);
      const target = state.getVisibleTerminalState(false);
      const geo = state.cell.getGeometry();

      const edgeStyle = this.getView().getEdgeStyle(
        state,
        geo ? geo.points || undefined : undefined,
        source,
        target
      );
      result = this.createEdgeHandler(state, edgeStyle);
    } else {
      result = this.createVertexHandler(state);
    }
    return result;
  }

  /**
   * Hooks to create a new {@link EdgeHandler} for the given {@link CellState}.
   *
   * @param state {@link CellState} to create the handler for.
   * @param edgeStyle the {@link EdgeStyleFunction} that let choose the actual edge handler.
   */
  createEdgeHandler(state: CellState, edgeStyle: EdgeStyleFunction | null): EdgeHandler {
    let result = null;
    if (
      edgeStyle == EdgeStyle.Loop ||
      edgeStyle == EdgeStyle.ElbowConnector ||
      edgeStyle == EdgeStyle.SideToSide ||
      edgeStyle == EdgeStyle.TopToBottom
    ) {
      result = this.createElbowEdgeHandler(state);
    } else if (
      edgeStyle == EdgeStyle.SegmentConnector ||
      edgeStyle == EdgeStyle.OrthConnector
    ) {
      result = this.createEdgeSegmentHandler(state);
    } else {
      result = this.createEdgeHandlerInstance(state);
    }

    return result;
  }

  /*****************************************************************************
   * Group: Drilldown
   *****************************************************************************/

  /**
   * Returns the current root of the displayed cell hierarchy. This is a
   * shortcut to {@link GraphView.currentRoot} in {@link GraphView}.
   */
  getCurrentRoot() {
    return this.view.currentRoot;
  }

  /**
   * Returns the translation to be used if the given cell is the root cell as
   * an {@link Point}. This implementation returns null.
   *
   * To keep the children at their absolute position while stepping into groups,
   * this function can be overridden as follows.
   *
   * @example
   * ```javascript
   * var offset = new mxPoint(0, 0);
   *
   * while (cell != null)
   * {
   *   var geo = this.model.getGeometry(cell);
   *
   *   if (geo != null)
   *   {
   *     offset.x -= geo.x;
   *     offset.y -= geo.y;
   *   }
   *
   *   cell = this.model.getParent(cell);
   * }
   *
   * return offset;
   * ```
   *
   * @param cell {@link mxCell} that represents the root.
   */
  getTranslateForRoot(cell: Cell | null): Point | null {
    return null;
  }

  /**
   * Returns the offset to be used for the cells inside the given cell. The
   * root and layer cells may be identified using {@link GraphDataModel.isRoot} and
   * {@link GraphDataModel.isLayer}. For all other current roots, the
   * {@link GraphView.currentRoot} field points to the respective cell, so that
   * the following holds: cell == this.view.currentRoot. This implementation
   * returns null.
   *
   * @param cell {@link mxCell} whose offset should be returned.
   */
  getChildOffsetForCell(cell: Cell): Point | null {
    return null;
  }

  /**
   * Uses the root of the model as the root of the displayed cell hierarchy
   * and selects the previous root.
   */
  home() {
    const current = this.getCurrentRoot();

    if (current != null) {
      this.view.setCurrentRoot(null);
      const state = this.view.getState(current);

      if (state != null) {
        this.setSelectionCell(current);
      }
    }
  }

  /**
   * Returns true if the given cell is a valid root for the cell display
   * hierarchy. This implementation returns true for all non-null values.
   *
   * @param cell {@link mxCell} which should be checked as a possible root.
   */
  isValidRoot(cell: Cell) {
    return !!cell;
  }

  /*****************************************************************************
   * Group: Graph display
   *****************************************************************************/

  /**
   * Returns the bounds of the visible graph. Shortcut to
   * {@link GraphView.getGraphBounds}. See also: {@link getBoundingBoxFromGeometry}.
   */
  getGraphBounds(): Rectangle {
    return this.view.getGraphBounds();
  }

  /**
   * Returns the bounds inside which the diagram should be kept as an
   * {@link Rectangle}.
   */
  getMaximumGraphBounds(): Rectangle | null {
    return this.maximumGraphBounds;
  }

  /**
   * Clears all cell states or the states for the hierarchy starting at the
   * given cell and validates the graph. This fires a refresh event as the
   * last step.
   *
   * @param cell Optional {@link Cell} for which the cell states should be cleared.
   */
  refresh(cell: Cell | null = null): void {
    if (cell) {
      this.view.clear(cell, false);
    } else {
      this.view.clear(undefined, true);
    }
    this.view.validate();
    this.sizeDidChange();
    this.fireEvent(new EventObject(InternalEvent.REFRESH));
  }

  /**
   * Centers the graph in the container.
   *
   * @param horizontal Optional boolean that specifies if the graph should be centered
   * horizontally. Default is `true`.
   * @param vertical Optional boolean that specifies if the graph should be centered
   * vertically. Default is `true`.
   * @param cx Optional float that specifies the horizontal center. Default is `0.5`.
   * @param cy Optional float that specifies the vertical center. Default is `0.5`.
   */
  center(horizontal = true, vertical = true, cx = 0.5, cy = 0.5): void {
    const container = <HTMLElement>this.container;
    const _hasScrollbars = hasScrollbars(this.container);
    const padding = 2 * this.getBorder();
    const cw = container.clientWidth - padding;
    const ch = container.clientHeight - padding;
    const bounds = this.getGraphBounds();

    const t = this.view.translate;
    const s = this.view.scale;

    let dx = horizontal ? cw - bounds.width : 0;
    let dy = vertical ? ch - bounds.height : 0;

    if (!_hasScrollbars) {
      this.view.setTranslate(
        horizontal ? Math.floor(t.x - bounds.x / s + (dx * cx) / s) : t.x,
        vertical ? Math.floor(t.y - bounds.y / s + (dy * cy) / s) : t.y
      );
    } else {
      bounds.x -= t.x;
      bounds.y -= t.y;

      const sw = container.scrollWidth;
      const sh = container.scrollHeight;

      if (sw > cw) {
        dx = 0;
      }

      if (sh > ch) {
        dy = 0;
      }

      this.view.setTranslate(
        Math.floor(dx / 2 - bounds.x),
        Math.floor(dy / 2 - bounds.y)
      );
      container.scrollLeft = (sw - cw) / 2;
      container.scrollTop = (sh - ch) / 2;
    }
  }

  /**
   * Returns true if perimeter points should be computed such that the
   * resulting edge has only horizontal or vertical segments.
   *
   * @param edge {@link CellState} that represents the edge.
   */
  isOrthogonal(edge: CellState): boolean {
    /*
    'orthogonal' defines if the connection points on either end of the edge should
    be computed so that the edge is vertical or horizontal if possible
    and if the point is not at a fixed location. Default is false.
    This also returns true if the edgeStyle of the edge is an elbow or
    entity.
     */
    const orthogonal = edge.style.orthogonal;
    if (orthogonal != null) {
      return orthogonal;
    }

    const tmp = this.view.getEdgeStyle(edge);
    return (
      tmp === EdgeStyle.SegmentConnector ||
      tmp === EdgeStyle.ElbowConnector ||
      tmp === EdgeStyle.SideToSide ||
      tmp === EdgeStyle.TopToBottom ||
      tmp === EdgeStyle.EntityRelation ||
      tmp === EdgeStyle.OrthConnector
    );
  }

  /*****************************************************************************
   * Group: Graph appearance
   *****************************************************************************/

  /**
   * Returns the {@link backgroundImage} as an {@link Image}.
   */
  getBackgroundImage(): Image | null {
    return this.backgroundImage;
  }

  /**
   * Sets the new {@link backgroundImage}.
   *
   * @param image New {@link Image} to be used for the background.
   */
  setBackgroundImage(image: Image | null): void {
    this.backgroundImage = image;
  }

  /**
   * Returns the textual representation for the given cell.
   *
   * This implementation returns the node name or string-representation of the user object.
   *
   *
   * The following returns the label attribute from the cells user object if it is an XML node.
   *
   * @example
   * ```javascript
   * graph.convertValueToString = function(cell)
   * {
   * 	return cell.getAttribute('label');
   * }
   * ```
   *
   * See also: {@link cellLabelChanged}.
   *
   * @param cell {@link Cell} whose textual representation should be returned.
   */
  convertValueToString(cell: Cell): string {
    const value = cell.getValue();

    if (value != null) {
      if (isNode(value)) {
        return value.nodeName;
      }
      if (typeof value.toString === 'function') {
        return value.toString();
      }
    }
    return '';
  }

  /**
   * Returns the string to be used as the link for the given cell.
   *
   * This implementation returns null.
   *
   * @param cell {@link Cell} whose link should be returned.
   */
  getLinkForCell(cell: Cell): string | null {
    return null;
  }

  /**
   * Returns the value of {@link border}.
   */
  getBorder(): number {
    return this.border;
  }

  /**
   * Sets the value of {@link border}.
   *
   * @param value Positive integer that represents the border to be used.
   */
  setBorder(value: number): void {
    this.border = value;
  }

  /*****************************************************************************
   * Group: Graph behaviour
   *****************************************************************************/

  /**
   * Returns {@link resizeContainer}.
   */
  isResizeContainer() {
    return this.resizeContainer;
  }

  /**
   * Sets {@link resizeContainer}.
   *
   * @param value Boolean indicating if the container should be resized.
   */
  setResizeContainer(value: boolean) {
    this.resizeContainer = value;
  }

  /**
   * Returns true if the graph is {@link enabled}.
   */
  isEnabled() {
    return this.enabled;
  }

  /**
   * Specifies if the graph should allow any interactions. This
   * implementation updates {@link enabled}.
   *
   * @param value Boolean indicating if the graph should be enabled.
   */
  setEnabled(value: boolean) {
    this.enabled = value;
  }

  /**
   * Returns {@link multigraph} as a boolean.
   */
  isMultigraph() {
    return this.multigraph;
  }

  /**
   * Specifies if the graph should allow multiple connections between the
   * same pair of vertices.
   *
   * @param value Boolean indicating if the graph allows multiple connections
   * between the same pair of vertices.
   */
  setMultigraph(value: boolean) {
    this.multigraph = value;
  }

  /**
   * Returns {@link allowLoops} as a boolean.
   */
  isAllowLoops() {
    return this.allowLoops;
  }

  /**
   * Specifies if loops are allowed.
   *
   * @param value Boolean indicating if loops are allowed.
   */
  setAllowLoops(value: boolean) {
    this.allowLoops = value;
  }

  /**
   * Returns {@link recursiveResize}.
   *
   * @param state {@link CellState} that is being resized.
   */
  isRecursiveResize(state: CellState | null = null) {
    return this.recursiveResize;
  }

  /**
   * Sets {@link recursiveResize}.
   *
   * @param value New boolean value for {@link recursiveResize}.
   */
  setRecursiveResize(value: boolean) {
    this.recursiveResize = value;
  }

  /**
   * Returns a decimal number representing the amount of the width and height
   * of the given cell that is allowed to overlap its parent. A value of 0
   * means all children must stay inside the parent, 1 means the child is
   * allowed to be placed outside of the parent such that it touches one of
   * the parents sides. If {@link isAllowOverlapParent} returns false for the given
   * cell, then this method returns 0.
   *
   * @param cell {@link mxCell} for which the overlap ratio should be returned.
   */
  getOverlap(cell: Cell) {
    return this.isAllowOverlapParent(cell) ? this.defaultOverlap : 0;
  }

  /**
   * Returns true if the given cell is allowed to be placed outside of the
   * parents area.
   *
   * @param cell {@link mxCell} that represents the child to be checked.
   */
  isAllowOverlapParent(cell: Cell): boolean {
    return false;
  }

  /*****************************************************************************
   * Group: Cell retrieval
   *****************************************************************************/

  /**
   * Returns {@link defaultParent} or {@link GraphView.currentRoot} or the first child
   * child of {@link GraphDataModel.root} if both are null. The value returned by
   * this function should be used as the parent for new cells (aka default
   * layer).
   */
  getDefaultParent() {
    let parent = this.getCurrentRoot();

    if (!parent) {
      parent = this.defaultParent;

      if (!parent) {
        const root = <Cell>this.getDataModel().getRoot();
        parent = root.getChildAt(0);
      }
    }

    return <Cell>parent;
  }

  /**
   * Sets the {@link defaultParent} to the given cell. Set this to null to return
   * the first child of the root in getDefaultParent.
   */
  setDefaultParent(cell: Cell | null) {
    this.defaultParent = cell;
  }

  /**
   * Destroys the graph and all its resources.
   */
  destroy() {
    if (!this.destroyed) {
      this.destroyed = true;

      Object.values(this.pluginsMap).forEach((p) => p.onDestroy());

      this.view.destroy();

      if (this.model && this.graphModelChangeListener) {
        this.getDataModel().removeListener(this.graphModelChangeListener);
        this.graphModelChangeListener = null;
      }
    }
  }
}

// This introduces a side effect, but it is necessary to ensure the Graph is enriched with all properties and methods defined in mixins.
// It is only called when Graph is imported, so the Graph definition is always consistent.
// And this doesn't impact the tree-shaking.
applyGraphMixins();

export { Graph };<|MERGE_RESOLUTION|>--- conflicted
+++ resolved
@@ -61,14 +61,11 @@
 import Multiplicity from './other/Multiplicity';
 import ImageBundle from './image/ImageBundle';
 import GraphSelectionModel from './GraphSelectionModel';
-<<<<<<< HEAD
 import HtmlCanvas2D from './canvas/HtmlCanvas2D';
-=======
 import { registerDefaultShapes } from './cell/register-shapes';
 import { registerDefaultEdgeMarkers } from './geometry/edge/MarkerShape';
 import { registerDefaultStyleElements } from './style/register';
 import { applyGraphMixins } from './mixins/_graph-mixins-apply';
->>>>>>> 7f4d5a40
 
 export const defaultPlugins: GraphPluginConstructor[] = [
   CellEditorHandler,
@@ -101,7 +98,7 @@
   /** HTML canvas instance */
   htmlCanvas: HtmlCanvas2D;
 
-  /** 
+  /**
    * Specifies if the cells should be rendered by HTML canvas.
    */
   useCanvas = false;
@@ -520,13 +517,9 @@
     this.registerDefaults();
 
     this.container = container ?? document.createElement('div');
-<<<<<<< HEAD
     this.htmlCanvas = new HtmlCanvas2D(this.container);
 
-    this.model = model ?? new GraphDataModel();
-=======
     this.model = model ?? this.createGraphDataModel();
->>>>>>> 7f4d5a40
     this.plugins = plugins;
     this.cellRenderer = this.createCellRenderer();
     this.setStylesheet(stylesheet ?? this.createStylesheet());
