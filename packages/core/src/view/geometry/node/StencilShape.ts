/*
Copyright 2021-present The maxGraph project Contributors
Copyright (c) 2006-2015, JGraph Ltd
Copyright (c) 2006-2015, Gaudenz Alder

Licensed under the Apache License, Version 2.0 (the "License");
you may not use this file except in compliance with the License.
You may obtain a copy of the License at

    http://www.apache.org/licenses/LICENSE-2.0

Unless required by applicable law or agreed to in writing, software
distributed under the License is distributed on an "AS IS" BASIS,
WITHOUT WARRANTIES OR CONDITIONS OF ANY KIND, either express or implied.
See the License for the specific language governing permissions and
limitations under the License.
*/

import ConnectionConstraint from '../../other/ConnectionConstraint';
import Rectangle from '../Rectangle';
import Shape from '../Shape';
import Translations from '../../../util/Translations';
import { getValue, isNotNullish } from '../../../util/Utils';
import {
  ALIGN,
  DIRECTION,
  NODETYPE,
  NONE,
  RECTANGLE_ROUNDING_FACTOR,
  TEXT_DIRECTION,
} from '../../../util/Constants';
import StencilShapeRegistry from './StencilShapeRegistry';
import { getChildNodes, getTextContent } from '../../../util/domUtils';
import Point from '../Point';
import AbstractCanvas2D from '../../canvas/AbstractCanvas2D';
import { AlignValue, ColorValue, VAlignValue } from '../../../types';
import { getNumber } from '../../../util/StringUtils';

/**
<<<<<<< HEAD
 * Configure global settings for stencil shapes.
 * @experimental subject to change or removal
 */
export const StencilShapeGlobalSettings = {
  /**
   * Specifies if the use of eval is allowed for evaluating text content and images.
   * Set this to `true` if stencils can not contain user input.
   * @default false
   */
  allowEval: false,

  /**
   * Specifies the default value for the localized attribute of the text element.
   * @default false
   */
  defaultLocalized: false,
};

/**
 * Implements a generic shape which is based on a XML node as a description.
 *
 * @class StencilShape
=======
 * Implements a generic shape which is based on an XML node as a description.
>>>>>>> 232f007d
 */
class StencilShape extends Shape {
  constructor(desc: Element) {
    super();
    this.desc = desc;
    this.parseDescription();
    this.parseConstraints();
  }

  /**
   * Holds the XML node with the stencil description.
   */
  desc: Element;

  /**
   * Holds an array of {@link ConnectionConstraint}s as defined in the shape.
   */
  constraints: ConnectionConstraint[] = [];

  /**
   * Holds the aspect of the shape. Default is 'auto'.
   */
  aspect = 'auto';

  /**
   * Holds the width of the shape. Default is 100.
   */
  w0 = 100;

  /**
   * Holds the height of the shape. Default is 100.
   */
  h0 = 100;

  /**
   * Holds the XML node with the stencil description.
   */
  // bgNode: Element;
  bgNode: Element | null = null;

  /**
   * Holds the XML node with the stencil description.
   */
  fgNode: Element | null = null;

  /**
   * Holds the strokewidth direction from the description.
   */
  strokeWidthValue: string | null = null;

  /**
   * Reads <w0>, <h0>, <aspect>, <bgNodes> and <fgNodes> from <desc>.
   */
  parseDescription() {
    // LATER: Preprocess nodes for faster painting
    this.fgNode = this.desc.getElementsByTagName('foreground')[0];
    this.bgNode = this.desc.getElementsByTagName('background')[0];
    this.w0 = Number(this.desc.getAttribute('w') || 100);
    this.h0 = Number(this.desc.getAttribute('h') || 100);

    // Possible values for aspect are: variable and fixed where
    // variable means fill the available space and fixed means
    // use w0 and h0 to compute the aspect.
    const aspect = this.desc.getAttribute('aspect');
    this.aspect = aspect ?? 'variable';

    // Possible values for strokewidth are all numbers and "inherit"
    // where the inherit means take the value from the style (ie. the
    // user-defined stroke-width). Note that the strokewidth is scaled
    // by the minimum scaling that is used to draw the shape (sx, sy).
    const sw = this.desc.getAttribute('strokewidth');
    this.strokeWidthValue = isNotNullish(sw) ? sw : '1';
  }

  /**
   * Reads the constraints from {@link desc} into {@link constraints} using {@link parseConstraint}.
   */
  parseConstraints() {
    const conns = this.desc.getElementsByTagName('connections')[0];

    if (conns) {
      const tmp = getChildNodes(conns);

      if (tmp.length > 0) {
        this.constraints = [];

        for (let i = 0; i < tmp.length; i += 1) {
          this.constraints.push(this.parseConstraint(tmp[i] as Element));
        }
      }
    }
  }

  /**
   * Parses the given XML node and returns its {@link ConnectionConstraint}.
   */
  parseConstraint(node: Element) {
    const x = Number(node.getAttribute('x'));
    const y = Number(node.getAttribute('y'));
    const perimeter = node.getAttribute('perimeter') === '1';
    const name = node.getAttribute('name');

    return new ConnectionConstraint(new Point(x, y), perimeter, name);
  }

  /**
   * Gets the given attribute as a text. The return value from <evaluateAttribute>
   * is used as a key to {@link Resources#get} if the localized attribute in the text
   * node is 1 or if <defaultLocalized> is true.
   */
  evaluateTextAttribute(node: Element, attribute: string, shape: Shape) {
    let result = this.evaluateAttribute(node, attribute, shape);
    const loc = node.getAttribute('localized');

    if ((StencilShapeGlobalSettings.defaultLocalized && !loc) || loc === '1') {
      result = Translations.get(<string>result);
    }
    return result;
  }

  /**
   * Gets the attribute for the given name from the given node. If the attribute
   * does not exist then the text content of the node is evaluated and if it is
   * a function it is invoked with <shape> as the only argument and the return
   * value is used as the attribute value to be returned.
   */
  evaluateAttribute(node: Element, attribute: string, shape: Shape) {
    let result = node.getAttribute(attribute);

    if (!result) {
      const text = getTextContent(<Text>(<unknown>node));

      if (text && StencilShapeGlobalSettings.allowEval) {
        const funct = eval(text);

        if (typeof funct === 'function') {
          result = funct(shape);
        }
      }
    }
    return result;
  }

  /**
   * Draws this stencil inside the given bounds.
   */
  drawShape(
    canvas: AbstractCanvas2D,
    shape: Shape,
    x: number,
    y: number,
    w: number,
    h: number
  ) {
    const stack = canvas.states.slice();

    // TODO: Internal structure (array of special structs?), relative and absolute
    // coordinates (eg. note shape, process vs star, actor etc.), text rendering
    // and non-proportional scaling, how to implement pluggable edge shapes
    // (start, segment, end blocks), pluggable markers, how to implement
    // swimlanes (title area) with this API, add icon, horizontal/vertical
    // label, indicator for all shapes, rotation
    const direction = getValue(shape.style, 'direction', null);
    const aspect = this.computeAspect(shape, x, y, w, h, direction);
    const minScale = Math.min(aspect.width, aspect.height);
    const sw =
      this.strokeWidthValue === 'inherit'
        ? Number(getNumber(shape.style, 'strokeWidth', 1))
        : Number(this.strokeWidthValue) * minScale;
    canvas.setStrokeWidth(sw);

    // Draws a transparent rectangle for catching events
    if (shape.style?.pointerEvents ?? false) {
      canvas.setStrokeColor(NONE);
      canvas.rect(x, y, w, h);
      canvas.stroke();
      canvas.setStrokeColor(shape.stroke);
    }

    this.drawChildren(canvas, shape, x, y, w, h, this.bgNode, aspect, false, true);
    this.drawChildren(
      canvas,
      shape,
      x,
      y,
      w,
      h,
      this.fgNode,
      aspect,
      true,
      !shape.outline || shape.style == null || !(shape.style.backgroundOutline ?? false)
    );

    // Restores stack for unequal count of save/restore calls
    if (canvas.states.length != stack.length) {
      canvas.states = stack;
    }
  }

  /**
   * Draws this stencil inside the given bounds.
   */
  drawChildren(
    canvas: AbstractCanvas2D,
    shape: Shape,
    x: number,
    y: number,
    w: number,
    h: number,
    node: Element | null,
    aspect: Rectangle,
    disableShadow: boolean,
    paint: boolean
  ) {
    if (node && w > 0 && h > 0) {
      let tmp = node.firstChild as Element;

      while (tmp) {
        if (tmp.nodeType === NODETYPE.ELEMENT) {
          this.drawNode(canvas, shape, tmp, aspect, disableShadow, paint);
        }

        tmp = tmp.nextSibling as Element;
      }
    }
  }

  /**
   * Returns a rectangle that contains the offset in x and y and the horizontal
   * and vertical scale in width and height used to draw this shape inside the
   * given {@link Rectangle}.
   *
   * @param shape {@link Shape} to be drawn.
   * @param bounds {@link Rectangle} that should contain the stencil.
   * @param direction Optional direction of the shape to be darwn.
   */
  computeAspect(
    shape: Shape | null = null,
    x: number,
    y: number,
    w: number,
    h: number,
    direction?: string
  ) {
    let x0 = x;
    let y0 = y;
    let sx = w / this.w0;
    let sy = h / this.h0;

    const inverse = direction === DIRECTION.NORTH || direction === DIRECTION.SOUTH;

    if (inverse) {
      sy = w / this.h0;
      sx = h / this.w0;

      const delta = (w - h) / 2;

      x0 += delta;
      y0 -= delta;
    }

    if (this.aspect === 'fixed') {
      sy = Math.min(sx, sy);
      sx = sy;

      // Centers the shape inside the available space
      if (inverse) {
        x0 += (h - this.w0 * sx) / 2;
        y0 += (w - this.h0 * sy) / 2;
      } else {
        x0 += (w - this.w0 * sx) / 2;
        y0 += (h - this.h0 * sy) / 2;
      }
    }

    return new Rectangle(x0, y0, sx, sy);
  }

  /**
   * Draws this stencil inside the given bounds.
   */
  drawNode(
    canvas: AbstractCanvas2D,
    shape: Shape,
    node: Element,
    aspect: Rectangle,
    disableShadow: boolean,
    paint: boolean
  ) {
    const name = node.nodeName;
    const x0 = aspect.x;
    const y0 = aspect.y;
    const sx = aspect.width;
    const sy = aspect.height;
    const minScale = Math.min(sx, sy);

    if (name === 'save') {
      canvas.save();
    } else if (name === 'restore') {
      canvas.restore();
    } else if (paint) {
      if (name === 'path') {
        canvas.begin();

        let parseRegularly = true;

        if (node.getAttribute('rounded') == '1') {
          parseRegularly = false;

          const arcSize = Number(node.getAttribute('arcSize'));
          let pointCount = 0;
          const segs: Point[][] = [];

          // Renders the elements inside the given path
          let childNode = node.firstChild as Element;

          while (childNode != null) {
            if (childNode.nodeType === NODETYPE.ELEMENT) {
              const childName = childNode.nodeName;

              if (childName === 'move' || childName === 'line') {
                if (childName === 'move' || segs.length === 0) {
                  segs.push([]);
                }

                segs[segs.length - 1].push(
                  new Point(
                    x0 + Number(childNode.getAttribute('x')) * sx,
                    y0 + Number(childNode.getAttribute('y')) * sy
                  )
                );
                pointCount++;
              } else {
                // We only support move and line for rounded corners
                parseRegularly = true;
                break;
              }
            }

            childNode = childNode.nextSibling as Element;
          }

          if (!parseRegularly && pointCount > 0) {
            for (let i = 0; i < segs.length; i += 1) {
              let close = false;
              const ps = segs[i][0];
              const pe = segs[i][segs[i].length - 1];

              if (ps.x === pe.x && ps.y === pe.y) {
                segs[i].pop();
                close = true;
              }

              this.addPoints(canvas, segs[i], true, arcSize, close);
            }
          } else {
            parseRegularly = true;
          }
        }

        if (parseRegularly) {
          // Renders the elements inside the given path
          let childNode = node.firstChild as Element;

          while (childNode) {
            if (childNode.nodeType === NODETYPE.ELEMENT) {
              this.drawNode(canvas, shape, childNode, aspect, disableShadow, paint);
            }

            childNode = childNode.nextSibling as Element;
          }
        }
      } else if (name === 'close') {
        canvas.close();
      } else if (name === 'move') {
        canvas.moveTo(
          x0 + Number(node.getAttribute('x')) * sx,
          y0 + Number(node.getAttribute('y')) * sy
        );
      } else if (name === 'line') {
        canvas.lineTo(
          x0 + Number(node.getAttribute('x')) * sx,
          y0 + Number(node.getAttribute('y')) * sy
        );
      } else if (name === 'quad') {
        canvas.quadTo(
          x0 + Number(node.getAttribute('x1')) * sx,
          y0 + Number(node.getAttribute('y1')) * sy,
          x0 + Number(node.getAttribute('x2')) * sx,
          y0 + Number(node.getAttribute('y2')) * sy
        );
      } else if (name === 'curve') {
        canvas.curveTo(
          x0 + Number(node.getAttribute('x1')) * sx,
          y0 + Number(node.getAttribute('y1')) * sy,
          x0 + Number(node.getAttribute('x2')) * sx,
          y0 + Number(node.getAttribute('y2')) * sy,
          x0 + Number(node.getAttribute('x3')) * sx,
          y0 + Number(node.getAttribute('y3')) * sy
        );
      } else if (name === 'arc') {
        canvas.arcTo(
          Number(node.getAttribute('rx')) * sx,
          Number(node.getAttribute('ry')) * sy,
          Number(node.getAttribute('x-axis-rotation')),
          Boolean(node.getAttribute('large-arc-flag')),
          Boolean(node.getAttribute('sweep-flag')),
          x0 + Number(node.getAttribute('x')) * sx,
          y0 + Number(node.getAttribute('y')) * sy
        );
      } else if (name === 'rect') {
        canvas.rect(
          x0 + Number(node.getAttribute('x')) * sx,
          y0 + Number(node.getAttribute('y')) * sy,
          Number(node.getAttribute('w')) * sx,
          Number(node.getAttribute('h')) * sy
        );
      } else if (name === 'roundrect') {
        let arcsize = Number(node.getAttribute('arcsize'));

        if (arcsize === 0) {
          arcsize = RECTANGLE_ROUNDING_FACTOR * 100;
        }

        const w = Number(node.getAttribute('w')) * sx;
        const h = Number(node.getAttribute('h')) * sy;
        const factor = Number(arcsize) / 100;
        const r = Math.min(w * factor, h * factor);

        canvas.roundrect(
          x0 + Number(node.getAttribute('x')) * sx,
          y0 + Number(node.getAttribute('y')) * sy,
          w,
          h,
          r,
          r
        );
      } else if (name === 'ellipse') {
        canvas.ellipse(
          x0 + Number(node.getAttribute('x')) * sx,
          y0 + Number(node.getAttribute('y')) * sy,
          Number(node.getAttribute('w')) * sx,
          Number(node.getAttribute('h')) * sy
        );
      } else if (name === 'image') {
        if (!shape.outline) {
          const src = this.evaluateAttribute(node, 'src', shape) as string;

          canvas.image(
            x0 + Number(node.getAttribute('x')) * sx,
            y0 + Number(node.getAttribute('y')) * sy,
            Number(node.getAttribute('w')) * sx,
            Number(node.getAttribute('h')) * sy,
            src,
            false,
            node.getAttribute('flipH') === '1',
            node.getAttribute('flipV') === '1'
          );
        }
      } else if (name === 'text') {
        if (!shape.outline) {
          const str = this.evaluateTextAttribute(node, 'str', shape) as string;
          let rotation = node.getAttribute('vertical') == '1' ? -90 : 0;

          if (node.getAttribute('align-shape') === '0') {
            const dr = shape.rotation;

            // Depends on flipping
            const flipH = getValue(shape.style, 'flipH', 0) == 1;
            const flipV = getValue(shape.style, 'flipV', 0) == 1;

            if (flipH && flipV) {
              rotation -= dr;
            } else if (flipH || flipV) {
              rotation += dr;
            } else {
              rotation -= dr;
            }
          }

          rotation -= Number(node.getAttribute('rotation'));

          canvas.text(
            x0 + Number(node.getAttribute('x')) * sx,
            y0 + Number(node.getAttribute('y')) * sy,
            0,
            0,
            str,
            (node.getAttribute('align') as AlignValue) || ALIGN.LEFT,
            (node.getAttribute('valign') as VAlignValue) || ALIGN.TOP,
            false,
            '',
            'auto',
            false,
            rotation,
            TEXT_DIRECTION.AUTO
          );
        }
      } else if (name === 'include-shape') {
        const stencil = StencilShapeRegistry.getStencil(
          node.getAttribute('name') as string
        );

        if (stencil) {
          const x = x0 + Number(node.getAttribute('x')) * sx;
          const y = y0 + Number(node.getAttribute('y')) * sy;
          const w = Number(node.getAttribute('w')) * sx;
          const h = Number(node.getAttribute('h')) * sy;

          stencil.drawShape(canvas, shape, x, y, w, h);
        }
      } else if (name === 'fillstroke') {
        canvas.fillAndStroke();
      } else if (name === 'fill') {
        canvas.fill();
      } else if (name === 'stroke') {
        canvas.stroke();
      } else if (name === 'strokewidth') {
        const s = node.getAttribute('fixed') === '1' ? 1 : minScale;
        canvas.setStrokeWidth(Number(node.getAttribute('width')) * s);
      } else if (name === 'dashed') {
        canvas.setDashed(node.getAttribute('dashed') === '1');
      } else if (name === 'dashpattern') {
        let value = node.getAttribute('pattern');

        if (value != null) {
          const tmp = value.split(' ');
          const pat = [];

          for (let i = 0; i < tmp.length; i += 1) {
            if (tmp[i].length > 0) {
              pat.push(Number(tmp[i]) * minScale);
            }
          }

          value = pat.join(' ');
          canvas.setDashPattern(value);
        }
      } else if (name === 'strokecolor') {
        canvas.setStrokeColor(node.getAttribute('color') as ColorValue);
      } else if (name === 'linecap') {
        canvas.setLineCap(node.getAttribute('cap') as string);
      } else if (name === 'linejoin') {
        canvas.setLineJoin(node.getAttribute('join') as string);
      } else if (name === 'miterlimit') {
        canvas.setMiterLimit(Number(node.getAttribute('limit')));
      } else if (name === 'fillcolor') {
        canvas.setFillColor(node.getAttribute('color') as ColorValue);
      } else if (name === 'alpha') {
        canvas.setAlpha(Number(node.getAttribute('alpha')));
      } else if (name === 'fillalpha') {
        canvas.setAlpha(Number(node.getAttribute('alpha')));
      } else if (name === 'strokealpha') {
        canvas.setAlpha(Number(node.getAttribute('alpha')));
      } else if (name === 'fontcolor') {
        canvas.setFontColor(node.getAttribute('color') as ColorValue);
      } else if (name === 'fontstyle') {
        canvas.setFontStyle(Number(node.getAttribute('style')));
      } else if (name === 'fontfamily') {
        canvas.setFontFamily(node.getAttribute('family') as string);
      } else if (name === 'fontsize') {
        canvas.setFontSize(Number(node.getAttribute('size')) * minScale);
      }

      if (
        disableShadow &&
        (name === 'fillstroke' || name === 'fill' || name === 'stroke')
      ) {
        disableShadow = false;
        canvas.setShadow(false);
      }
    }
  }
}

export default StencilShape;<|MERGE_RESOLUTION|>--- conflicted
+++ resolved
@@ -37,7 +37,6 @@
 import { getNumber } from '../../../util/StringUtils';
 
 /**
-<<<<<<< HEAD
  * Configure global settings for stencil shapes.
  * @experimental subject to change or removal
  */
@@ -57,12 +56,7 @@
 };
 
 /**
- * Implements a generic shape which is based on a XML node as a description.
- *
- * @class StencilShape
-=======
  * Implements a generic shape which is based on an XML node as a description.
->>>>>>> 232f007d
  */
 class StencilShape extends Shape {
   constructor(desc: Element) {
