/*
Copyright 2021-present The maxGraph project Contributors
Copyright (c) 2006-2015, JGraph Ltd
Copyright (c) 2006-2015, Gaudenz Alder

Licensed under the Apache License, Version 2.0 (the "License");
you may not use this file except in compliance with the License.
You may obtain a copy of the License at

    http://www.apache.org/licenses/LICENSE-2.0

Unless required by applicable law or agreed to in writing, software
distributed under the License is distributed on an "AS IS" BASIS,
WITHOUT WARRANTIES OR CONDITIONS OF ANY KIND, either express or implied.
See the License for the specific language governing permissions and
limitations under the License.
*/

import ConnectionConstraint from '../../other/ConnectionConstraint';
import Rectangle from '../Rectangle';
import Shape from '../Shape';
<<<<<<< HEAD
import { isNullish } from '../../../util/Utils';
=======
import Translations from '../../../i18n/Translations';
>>>>>>> dd4f1d87
import {
  ALIGN,
  DIRECTION,
  NONE,
  RECTANGLE_ROUNDING_FACTOR,
  TEXT_DIRECTION,
} from '../../../util/Constants';
import StencilShapeRegistry from './StencilShapeRegistry';
import { getChildNodes, getTextContent } from '../../../util/domUtils';
import Point from '../Point';
import AbstractCanvas2D from '../../canvas/AbstractCanvas2D';
import { AlignValue, ColorValue, VAlignValue } from '../../../types';
<<<<<<< HEAD
import { doEval } from '../../../internal/utils';
import { translate } from '../../../internal/i18n-utils';
=======
import { doEval, isElement, isNullish } from '../../../internal/utils';
>>>>>>> dd4f1d87

/**
 * Configure global settings for stencil shapes.
 * @experimental subject to change or removal. maxGraph's global configuration may be modified in the future without prior notice.
 * @since 0.11.0
 * @category Configuration
 */
export const StencilShapeConfig = {
  /**
   * Specifies if the use of eval is allowed for evaluating text content and images.
   * Set this to `true` if stencils can not contain user input.
   *
   * **WARNING**: Enabling this switch carries a possible security risk.
   *
   * @default false
   */
  allowEval: false,

  /**
   * Specifies the default value for the localized attribute of the text element.
   * @default false
   */
  defaultLocalized: false,
};

/**
 * Implements a generic shape which is based on an XML node as a description.
 */
class StencilShape extends Shape {
  constructor(desc: Element) {
    super();
    this.desc = desc;
    this.parseDescription();
    this.parseConstraints();
  }

  /**
   * Holds the XML node with the stencil description.
   */
  desc: Element;

  /**
   * Holds an array of {@link ConnectionConstraint}s as defined in the shape.
   */
  constraints: ConnectionConstraint[] = [];

  /**
   * Holds the aspect of the shape. Default is 'auto'.
   */
  aspect = 'auto';

  /**
   * Holds the width of the shape. Default is 100.
   */
  w0 = 100;

  /**
   * Holds the height of the shape. Default is 100.
   */
  h0 = 100;

  /**
   * Holds the XML node with the stencil description.
   */
  // bgNode: Element;
  bgNode: Element | null = null;

  /**
   * Holds the XML node with the stencil description.
   */
  fgNode: Element | null = null;

  /**
   * Holds the strokewidth direction from the description.
   */
  strokeWidthValue: string | null = null;

  /**
   * Reads <w0>, <h0>, <aspect>, <bgNodes> and <fgNodes> from <desc>.
   */
  parseDescription() {
    // LATER: Preprocess nodes for faster painting
    this.fgNode = this.desc.getElementsByTagName('foreground')[0];
    this.bgNode = this.desc.getElementsByTagName('background')[0];
    this.w0 = Number(this.desc.getAttribute('w') || 100);
    this.h0 = Number(this.desc.getAttribute('h') || 100);

    // Possible values for aspect are: variable and fixed where
    // variable means fill the available space and fixed means
    // use w0 and h0 to compute the aspect.
    const aspect = this.desc.getAttribute('aspect');
    this.aspect = aspect ?? 'variable';

    // Possible values for strokewidth are all numbers and "inherit"
    // where the inherit means take the value from the style (ie. the
    // user-defined stroke-width). Note that the strokewidth is scaled
    // by the minimum scaling that is used to draw the shape (sx, sy).
    const sw = this.desc.getAttribute('strokewidth');
    this.strokeWidthValue = !isNullish(sw) ? sw : '1';
  }

  /**
   * Reads the constraints from {@link desc} into {@link constraints} using {@link parseConstraint}.
   */
  parseConstraints() {
    const conns = this.desc.getElementsByTagName('connections')[0];

    if (conns) {
      const tmp = getChildNodes(conns);

      if (tmp.length > 0) {
        this.constraints = [];

        for (let i = 0; i < tmp.length; i += 1) {
          this.constraints.push(this.parseConstraint(tmp[i] as Element));
        }
      }
    }
  }

  /**
   * Parses the given XML node and returns its {@link ConnectionConstraint}.
   */
  parseConstraint(node: Element) {
    const x = Number(node.getAttribute('x'));
    const y = Number(node.getAttribute('y'));
    const perimeter = node.getAttribute('perimeter') === '1';
    const name = node.getAttribute('name');

    return new ConnectionConstraint(new Point(x, y), perimeter, name);
  }

  /**
   * Gets the given attribute as a text. The return value from <evaluateAttribute>
   * is used as a key to {@link Resources#get} if the localized attribute in the text
   * node is 1 or if <defaultLocalized> is true.
   */
  evaluateTextAttribute(node: Element, attribute: string, shape: Shape) {
    let result = this.evaluateAttribute(node, attribute, shape);
    const loc = node.getAttribute('localized');

    if ((StencilShapeConfig.defaultLocalized && !loc) || loc === '1') {
      result = translate(result);
    }
    return result;
  }

  /**
   * Gets the attribute for the given name from the given node. If the attribute
   * does not exist then the text content of the node is evaluated and if it is
   * a function it is invoked with <shape> as the only argument and the return
   * value is used as the attribute value to be returned.
   */
  evaluateAttribute(node: Element, attribute: string, shape: Shape) {
    let result = node.getAttribute(attribute);

    if (!result) {
      const text = getTextContent(<Text>(<unknown>node));

      if (text && StencilShapeConfig.allowEval) {
        const funct = doEval(text);

        if (typeof funct === 'function') {
          result = funct(shape);
        }
      }
    }
    return result;
  }

  /**
   * Draws this stencil inside the given bounds.
   */
  drawShape(
    canvas: AbstractCanvas2D,
    shape: Shape,
    x: number,
    y: number,
    w: number,
    h: number
  ) {
    const stack = canvas.states.slice();

    // TODO: Internal structure (array of special structs?), relative and absolute
    // coordinates (eg. note shape, process vs star, actor etc.), text rendering
    // and non-proportional scaling, how to implement pluggable edge shapes
    // (start, segment, end blocks), pluggable markers, how to implement
    // swimlanes (title area) with this API, add icon, horizontal/vertical
    // label, indicator for all shapes, rotation
    const direction = shape.style?.direction;
    const aspect = this.computeAspect(shape, x, y, w, h, direction);
    const minScale = Math.min(aspect.width, aspect.height);
    const sw =
      this.strokeWidthValue === 'inherit'
        ? (shape.style?.strokeWidth ?? 1)
        : Number(this.strokeWidthValue) * minScale;
    canvas.setStrokeWidth(sw);

    // Draws a transparent rectangle for catching events
    if (shape.style?.pointerEvents ?? false) {
      canvas.setStrokeColor(NONE);
      canvas.rect(x, y, w, h);
      canvas.stroke();
      canvas.setStrokeColor(shape.stroke);
    }

    this.drawChildren(canvas, shape, x, y, w, h, this.bgNode, aspect, false, true);
    this.drawChildren(
      canvas,
      shape,
      x,
      y,
      w,
      h,
      this.fgNode,
      aspect,
      true,
      !shape.outline || shape.style == null || !(shape.style.backgroundOutline ?? false)
    );

    // Restores stack for unequal count of save/restore calls
    if (canvas.states.length != stack.length) {
      canvas.states = stack;
    }
  }

  /**
   * Draws this stencil inside the given bounds.
   */
  drawChildren(
    canvas: AbstractCanvas2D,
    shape: Shape,
    x: number,
    y: number,
    w: number,
    h: number,
    node: Element | null,
    aspect: Rectangle,
    disableShadow: boolean,
    paint: boolean
  ) {
    if (node && w > 0 && h > 0) {
      let tmp = node.firstChild as Element;

      while (tmp) {
        if (isElement(tmp)) {
          this.drawNode(canvas, shape, tmp, aspect, disableShadow, paint);
        }

        tmp = tmp.nextSibling as Element;
      }
    }
  }

  /**
   * Returns a rectangle that contains the offset in x and y and the horizontal
   * and vertical scale in width and height used to draw this shape inside the
   * given {@link Rectangle}.
   *
   * @param shape {@link Shape} to be drawn.
   * @param bounds {@link Rectangle} that should contain the stencil.
   * @param direction Optional direction of the shape to be darwn.
   */
  computeAspect(
    shape: Shape | null = null,
    x: number,
    y: number,
    w: number,
    h: number,
    direction?: string
  ) {
    let x0 = x;
    let y0 = y;
    let sx = w / this.w0;
    let sy = h / this.h0;

    const inverse = direction === DIRECTION.NORTH || direction === DIRECTION.SOUTH;

    if (inverse) {
      sy = w / this.h0;
      sx = h / this.w0;

      const delta = (w - h) / 2;

      x0 += delta;
      y0 -= delta;
    }

    if (this.aspect === 'fixed') {
      sy = Math.min(sx, sy);
      sx = sy;

      // Centers the shape inside the available space
      if (inverse) {
        x0 += (h - this.w0 * sx) / 2;
        y0 += (w - this.h0 * sy) / 2;
      } else {
        x0 += (w - this.w0 * sx) / 2;
        y0 += (h - this.h0 * sy) / 2;
      }
    }

    return new Rectangle(x0, y0, sx, sy);
  }

  /**
   * Draws this stencil inside the given bounds.
   */
  drawNode(
    canvas: AbstractCanvas2D,
    shape: Shape,
    node: Element,
    aspect: Rectangle,
    disableShadow: boolean,
    paint: boolean
  ) {
    const name = node.nodeName;
    const x0 = aspect.x;
    const y0 = aspect.y;
    const sx = aspect.width;
    const sy = aspect.height;
    const minScale = Math.min(sx, sy);

    if (name === 'save') {
      canvas.save();
    } else if (name === 'restore') {
      canvas.restore();
    } else if (paint) {
      if (name === 'path') {
        canvas.begin();

        let parseRegularly = true;

        if (node.getAttribute('rounded') == '1') {
          parseRegularly = false;

          const arcSize = Number(node.getAttribute('arcSize'));
          let pointCount = 0;
          const segs: Point[][] = [];

          // Renders the elements inside the given path
          let childNode = node.firstChild as Element;

          while (childNode != null) {
            if (isElement(childNode)) {
              const childName = childNode.nodeName;

              if (childName === 'move' || childName === 'line') {
                if (childName === 'move' || segs.length === 0) {
                  segs.push([]);
                }

                segs[segs.length - 1].push(
                  new Point(
                    x0 + Number(childNode.getAttribute('x')) * sx,
                    y0 + Number(childNode.getAttribute('y')) * sy
                  )
                );
                pointCount++;
              } else {
                // We only support move and line for rounded corners
                parseRegularly = true;
                break;
              }
            }

            childNode = childNode.nextSibling as Element;
          }

          if (!parseRegularly && pointCount > 0) {
            for (let i = 0; i < segs.length; i += 1) {
              let close = false;
              const ps = segs[i][0];
              const pe = segs[i][segs[i].length - 1];

              if (ps.x === pe.x && ps.y === pe.y) {
                segs[i].pop();
                close = true;
              }

              this.addPoints(canvas, segs[i], true, arcSize, close);
            }
          } else {
            parseRegularly = true;
          }
        }

        if (parseRegularly) {
          // Renders the elements inside the given path
          let childNode = node.firstChild as Element;

          while (childNode) {
            if (isElement(childNode)) {
              this.drawNode(canvas, shape, childNode, aspect, disableShadow, paint);
            }

            childNode = childNode.nextSibling as Element;
          }
        }
      } else if (name === 'close') {
        canvas.close();
      } else if (name === 'move') {
        canvas.moveTo(
          x0 + Number(node.getAttribute('x')) * sx,
          y0 + Number(node.getAttribute('y')) * sy
        );
      } else if (name === 'line') {
        canvas.lineTo(
          x0 + Number(node.getAttribute('x')) * sx,
          y0 + Number(node.getAttribute('y')) * sy
        );
      } else if (name === 'quad') {
        canvas.quadTo(
          x0 + Number(node.getAttribute('x1')) * sx,
          y0 + Number(node.getAttribute('y1')) * sy,
          x0 + Number(node.getAttribute('x2')) * sx,
          y0 + Number(node.getAttribute('y2')) * sy
        );
      } else if (name === 'curve') {
        canvas.curveTo(
          x0 + Number(node.getAttribute('x1')) * sx,
          y0 + Number(node.getAttribute('y1')) * sy,
          x0 + Number(node.getAttribute('x2')) * sx,
          y0 + Number(node.getAttribute('y2')) * sy,
          x0 + Number(node.getAttribute('x3')) * sx,
          y0 + Number(node.getAttribute('y3')) * sy
        );
      } else if (name === 'arc') {
        canvas.arcTo(
          Number(node.getAttribute('rx')) * sx,
          Number(node.getAttribute('ry')) * sy,
          Number(node.getAttribute('x-axis-rotation')),
          Boolean(node.getAttribute('large-arc-flag')),
          Boolean(node.getAttribute('sweep-flag')),
          x0 + Number(node.getAttribute('x')) * sx,
          y0 + Number(node.getAttribute('y')) * sy
        );
      } else if (name === 'rect') {
        canvas.rect(
          x0 + Number(node.getAttribute('x')) * sx,
          y0 + Number(node.getAttribute('y')) * sy,
          Number(node.getAttribute('w')) * sx,
          Number(node.getAttribute('h')) * sy
        );
      } else if (name === 'roundrect') {
        let arcsize = Number(node.getAttribute('arcsize'));

        if (arcsize === 0) {
          arcsize = RECTANGLE_ROUNDING_FACTOR * 100;
        }

        const w = Number(node.getAttribute('w')) * sx;
        const h = Number(node.getAttribute('h')) * sy;
        const factor = Number(arcsize) / 100;
        const r = Math.min(w * factor, h * factor);

        canvas.roundrect(
          x0 + Number(node.getAttribute('x')) * sx,
          y0 + Number(node.getAttribute('y')) * sy,
          w,
          h,
          r,
          r
        );
      } else if (name === 'ellipse') {
        canvas.ellipse(
          x0 + Number(node.getAttribute('x')) * sx,
          y0 + Number(node.getAttribute('y')) * sy,
          Number(node.getAttribute('w')) * sx,
          Number(node.getAttribute('h')) * sy
        );
      } else if (name === 'image') {
        if (!shape.outline) {
          const src = this.evaluateAttribute(node, 'src', shape) as string;

          canvas.image(
            x0 + Number(node.getAttribute('x')) * sx,
            y0 + Number(node.getAttribute('y')) * sy,
            Number(node.getAttribute('w')) * sx,
            Number(node.getAttribute('h')) * sy,
            src,
            false,
            node.getAttribute('flipH') === '1',
            node.getAttribute('flipV') === '1'
          );
        }
      } else if (name === 'text') {
        if (!shape.outline) {
          const str = this.evaluateTextAttribute(node, 'str', shape) as string;
          let rotation = node.getAttribute('vertical') == '1' ? -90 : 0;

          if (node.getAttribute('align-shape') === '0') {
            const dr = shape.rotation;

            // Depends on flipping
            const flipH = shape.style?.flipH ?? false;
            const flipV = shape.style?.flipV ?? false;

            if (flipH && flipV) {
              rotation -= dr;
            } else if (flipH || flipV) {
              rotation += dr;
            } else {
              rotation -= dr;
            }
          }

          rotation -= Number(node.getAttribute('rotation'));

          canvas.text(
            x0 + Number(node.getAttribute('x')) * sx,
            y0 + Number(node.getAttribute('y')) * sy,
            0,
            0,
            str,
            (node.getAttribute('align') as AlignValue) || ALIGN.LEFT,
            (node.getAttribute('valign') as VAlignValue) || ALIGN.TOP,
            false,
            '',
            'auto',
            false,
            rotation,
            TEXT_DIRECTION.AUTO
          );
        }
      } else if (name === 'include-shape') {
        const stencil = StencilShapeRegistry.getStencil(node.getAttribute('name'));

        if (stencil) {
          const x = x0 + Number(node.getAttribute('x')) * sx;
          const y = y0 + Number(node.getAttribute('y')) * sy;
          const w = Number(node.getAttribute('w')) * sx;
          const h = Number(node.getAttribute('h')) * sy;

          stencil.drawShape(canvas, shape, x, y, w, h);
        }
      } else if (name === 'fillstroke') {
        canvas.fillAndStroke();
      } else if (name === 'fill') {
        canvas.fill();
      } else if (name === 'stroke') {
        canvas.stroke();
      } else if (name === 'strokewidth') {
        const s = node.getAttribute('fixed') === '1' ? 1 : minScale;
        canvas.setStrokeWidth(Number(node.getAttribute('width')) * s);
      } else if (name === 'dashed') {
        canvas.setDashed(node.getAttribute('dashed') === '1');
      } else if (name === 'dashpattern') {
        let value = node.getAttribute('pattern');

        if (value != null) {
          const tmp = value.split(' ');
          const pat = [];

          for (let i = 0; i < tmp.length; i += 1) {
            if (tmp[i].length > 0) {
              pat.push(Number(tmp[i]) * minScale);
            }
          }

          value = pat.join(' ');
          canvas.setDashPattern(value);
        }
      } else if (name === 'strokecolor') {
        canvas.setStrokeColor(node.getAttribute('color') as ColorValue);
      } else if (name === 'linecap') {
        canvas.setLineCap(node.getAttribute('cap') as string);
      } else if (name === 'linejoin') {
        canvas.setLineJoin(node.getAttribute('join') as string);
      } else if (name === 'miterlimit') {
        canvas.setMiterLimit(Number(node.getAttribute('limit')));
      } else if (name === 'fillcolor') {
        canvas.setFillColor(node.getAttribute('color') as ColorValue);
      } else if (name === 'alpha') {
        canvas.setAlpha(Number(node.getAttribute('alpha')));
      } else if (name === 'fillalpha') {
        canvas.setAlpha(Number(node.getAttribute('alpha')));
      } else if (name === 'strokealpha') {
        canvas.setAlpha(Number(node.getAttribute('alpha')));
      } else if (name === 'fontcolor') {
        canvas.setFontColor(node.getAttribute('color') as ColorValue);
      } else if (name === 'fontstyle') {
        canvas.setFontStyle(Number(node.getAttribute('style')));
      } else if (name === 'fontfamily') {
        canvas.setFontFamily(node.getAttribute('family') as string);
      } else if (name === 'fontsize') {
        canvas.setFontSize(Number(node.getAttribute('size')) * minScale);
      }

      if (
        disableShadow &&
        (name === 'fillstroke' || name === 'fill' || name === 'stroke')
      ) {
        disableShadow = false;
        canvas.setShadow(false);
      }
    }
  }
}

export default StencilShape;<|MERGE_RESOLUTION|>--- conflicted
+++ resolved
@@ -19,11 +19,6 @@
 import ConnectionConstraint from '../../other/ConnectionConstraint';
 import Rectangle from '../Rectangle';
 import Shape from '../Shape';
-<<<<<<< HEAD
-import { isNullish } from '../../../util/Utils';
-=======
-import Translations from '../../../i18n/Translations';
->>>>>>> dd4f1d87
 import {
   ALIGN,
   DIRECTION,
@@ -36,12 +31,8 @@
 import Point from '../Point';
 import AbstractCanvas2D from '../../canvas/AbstractCanvas2D';
 import { AlignValue, ColorValue, VAlignValue } from '../../../types';
-<<<<<<< HEAD
-import { doEval } from '../../../internal/utils';
+import { doEval, isElement, isNullish } from '../../../internal/utils';
 import { translate } from '../../../internal/i18n-utils';
-=======
-import { doEval, isElement, isNullish } from '../../../internal/utils';
->>>>>>> dd4f1d87
 
 /**
  * Configure global settings for stencil shapes.
