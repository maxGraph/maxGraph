/*
Copyright 2021-present The maxGraph project Contributors

Licensed under the Apache License, Version 2.0 (the "License");
you may not use this file except in compliance with the License.
You may obtain a copy of the License at

    http://www.apache.org/licenses/LICENSE-2.0

Unless required by applicable law or agreed to in writing, software
distributed under the License is distributed on an "AS IS" BASIS,
WITHOUT WARRANTIES OR CONDITIONS OF ANY KIND, either express or implied.
See the License for the specific language governing permissions and
limitations under the License.
*/

import { DIRECTION, IDENTITY_FIELD_NAME } from './util/Constants';
import type { Graph } from './view/Graph';
import type AbstractCanvas2D from './view/canvas/AbstractCanvas2D';
import type Cell from './view/cell/Cell';
import type CellState from './view/cell/CellState';
import type EventSource from './view/event/EventSource';
import type InternalMouseEvent from './view/event/InternalMouseEvent';
import type Geometry from './view/geometry/Geometry';
import type Point from './view/geometry/Point';
import type Rectangle from './view/geometry/Rectangle';
import type Shape from './view/geometry/Shape';
import type ImageBox from './view/image/ImageBox';

export type FilterFunction = (cell: Cell) => boolean;

export type UndoableChange = {
  execute: () => void;
  undo?: () => void;
  redo?: () => void;
};

export type StyleValue = string | number;

export type Properties = Record<string, any>;

export type CellStyle = CellStateStyle & {
  /**
   * Names of styles used to fill properties before applying the specific properties defined in {@link CellStateStyle}.
   *
   * Here's the initial algorithm for populating properties:
   * - Take the style name in order from the table
   * - Retrieve the style associated with the style registered in {@link StyleSheet}.
   * Ignore unknown styles
   * - Merge the current style with the style retrieved from `StyleSheet`.
   *
   * Once the initial population of properties is complete, merge the style with the properties defined {@link CellStateStyle}.
   *
   **NOTE**: the order of styles in the array is important: if the same property is defined in several styles,
   * the value actually used is that defined in the last style declared in the array.
   */
  baseStyleNames?: string[];
};

export type CellStateStyle = {
  /**
   * This specifies if {@link arcSize} for rectangles is absolute or relative.
   * @default false
   */
  absoluteArcSize?: boolean;
  /**
   * This value defines how the lines of the label are aligned horizontally.
   * - `left` means that the lines of label text are aligned to the left of the label bounds.
   * - `right` means that the lines of label text are aligned to the right of the label bounds.
   * - `center` means that the center of the label text lines are aligned to the center of the label bounds.
   *
   * Note that this value does not affect the positioning of the overall label bounds relative
   * to the vertex. To move the label bounds horizontally, use {@link labelPosition}.
   * @default 'center'
   */
  align?: AlignValue;
  /**
   *  This defines if the direction style should be taken into account when computing the fixed point location for connected edges.
   *  See also {@link direction}.
   *
   *  Set this to `false` to ignore the direction style for fixed connection points.
   *  @default true
   */
  anchorPointDirection?: boolean;
  /**
   * For **vertex**, this defines the rounding factor for a {@link rounded} vertex in percent.
   * The possible values are between `0` and `100`.
   * If this value is not specified, then `constants.RECTANGLE_ROUNDING_FACTOR * 100` is used.
   *
   * Shapes supporting `arcSize`:
   * - Rectangle
   * - Rhombus
   * - Swimlane
   * - Triangle
   *
   * For **edge**, this defines the absolute size of the {@link rounded} corners in pixels.
   * If this value is not specified, then {@link LINE_ARCSIZE} is used.
   *
   * See also {@link absoluteArcSize}.
   */
  arcSize?: number;
  /**
   * The possible values are empty or fixed.
   * If `fixed` is used, the aspect ratio of the cell will be maintained when resizing.
   * @default 'empty'
   */
  aspect?: string;
  /**
   * This specifies if a cell should be resized automatically if its value changed.
   * See {@link Graph.isAutoSizeCell}. This is normally combined with {@link resizable} to disable manual resizing.
   * @default false
   */
  autoSize?: boolean;
  /**
   * This specifies if only the background of a cell should be painted when it is highlighted.
   * @default false
   */
  backgroundOutline?: boolean;
  /**
   * This specifies if the control points of an edge can be moved.
   * See {@link Graph.isCellBendable}.
   * @default true
   */
  bendable?: boolean;
  /**
   * This specifies if a cell can be cloned.
   * See {@link Graph.isCellCloneable}.
   * @default true
   */
  cloneable?: boolean;
  /**
   * It is only applicable for connector shapes.
   * @default false
   */
  curved?: boolean;
  /**
   * See also {@link dashPattern} and {@link fixDash}.
   * @default false
   */
  dashed?: boolean;
  /**
   * The type of this value is a space-separated list of numbers that specify a custom-defined dash pattern. Only relevant if {@link dashed} is `true`.
   *
   * Dash styles are defined by the length of the dash (the drawn part of the stroke) and the length of the space between the dashes.
   *
   * The lengths are relative to the line width: a length of `1` is equal to the line width.
   *
   * See also {@link dashed} and {@link fixDash}.
   */
  dashPattern?: string;
  /**
   * This specifies if a cell can be deleted.
   * See {@link Graph.isCellDeletable}.
   * @default true
   */
  deletable?: boolean;
  /**
   * The direction style is used to specify the direction of certain shapes (eg. Swimlane).
   * @default 'east'
   */
  direction?: DirectionValue;
  /**
   * This defines the style of the edge if the current cell is an Edge.
   *
   * The possible values for the style provided out-of-the box by maxGraph are defined in {@link EDGESTYLE}.
   *
   * See {@link noEdgeStyle}.
   */
  edgeStyle?: string;
  /**
   * This specifies if the value of a cell can be edited using the in-place editor.
   * See {@link Graph.isCellEditable}.
   * @default true
   */
  editable?: boolean;
  /**
   * This defines how the three-segment orthogonal edge style leaves its terminal vertices.
   * The 'vertical' style leaves the terminal vertices at the top and bottom sides.
   *
   * The possible values are 'horizontal' and 'vertical'.
   * @default 'horizontal'
   */
  elbow?: string;
  /**
   * This defines the style of the end arrow marker.
   *
   * Possible values are all names of registered arrow markers with {@link MarkerShape.addMarker}.
   * This includes {@link ArrowValue} values and custom names that have been registered.
   *
   * See {@link startArrow}.
   */
  endArrow?: StyleArrowValue;
  /**
   * Use `false` to not fill or `true` to fill the end arrow marker.
   * See {@link startFill}.
   * @default true
   */
  endFill?: boolean;
  /**
   * Set the fill color of the end arrow marker if {@link endFill} is `true`.
   * If not set, use {@link strokeColor}.
   * @since 0.10.0
   */
  endFillColor?: ColorValue;
  /**
   * Set the stroke color of the end arrow marker.
   * If not set, use {@link strokeColor}.
   * @since 0.10.0
   */
  endStrokeColor?: ColorValue;
  /**
   * The value represents the size of the end marker in pixels.
   * See {@link startSize}.
   */
  endSize?: number;
  /**
   * The horizontal offset of the connection point of an edge with its target terminal.
   */
  entryDx?: number;
  /**
   * The vertical offset of the connection point of an edge with its target terminal.
   */
  entryDy?: number;
  /**
   * Defines if the perimeter should be used to find the exact entry point along the perimeter
   * of the target.
   * @default true
   */
  entryPerimeter?: boolean;
  /**
   * The connection point in relative horizontal coordinates of an edge with its target terminal.
   */
  entryX?: number;
  /**
   * The connection point in relative vertical coordinates of an edge with its target terminal.
   */
  entryY?: number;
  /**
   * The horizontal offset of the connection point of an edge with its source terminal.
   */
  exitDx?: number;
  /**
   * The vertical offset of the connection point of an edge with its source terminal.
   */
  exitDy?: number;
  /**
   * Defines if the perimeter should be used to find the exact entry point along the perimeter
   * of the source.
   * @default true
   */
  exitPerimeter?: boolean;
  /**
   * The horizontal relative coordinate connection point of an edge with its source terminal.
   */
  exitX?: number;
  /**
   * The vertical relative coordinate connection point of an edge with its source terminal.
   */
  exitY?: number;
  /**
   * The possible values are all HTML color names or HEX codes, as well as special keywords such as:
   * - `indicated` to use the color of a related cell or the indicator shape
   * - `inherit` to use the color of the direct parent cell
   * - `none` for no color
   * - `swimlane` to use the color of the parent swimlane if one exists in the parent hierarchy
   */
  fillColor?: SpecialStyleColorValue;
  /**
   * Possible range is `0-100`.
   */
  fillOpacity?: number;
  /**
   * Use `false` for dash patterns that depend on the line width and `true` for dash patterns
   * that ignore the line width.
   * See also {@link dashed} and {@link dashPattern}.
   * @default false
   */
  fixDash?: boolean;
  /**
   * Horizontal flip.
   * @default false
   */
  flipH?: boolean;
  /**
   * Vertical flip.
   * @default false
   */
  flipV?: boolean;
  /**
   * This specifies if a cell is foldable using a folding icon.
   * See {@link Graph.isCellFoldable}.
   * @default true
   */
  foldable?: boolean;
  /**
   * The possible values are all HTML color names or HEX codes, as well as special keywords such as:
   * - `indicated` to use the color of a related cell or the indicator shape
   * - `inherit` to use the color of the direct parent cell
   * - `none` for no color
   * - `swimlane` to use the color of the parent swimlane if one exists in the parent hierarchy
   */
  fontColor?: SpecialStyleColorValue;
  /**
   * The possible values are names such as `Arial; Dialog; Verdana; Times New Roman`.
   */
  fontFamily?: string;
  /**
   * The size of the font (in px).
   */
  fontSize?: number;
  /**
   * Values may be any logical AND (sum) of the {@link FONT}. For instance, FONT.BOLD,
   * FONT.ITALIC, ...
   */
  fontStyle?: number;
  /**
   * Enable the glass gradient effect
   * @default false
   */
  glass?: boolean;
  /**
   * The possible values are all HTML color names or HEX codes, as well as special keywords such as:
   * - `indicated` to use the color of a related cell or the indicator shape
   * - `inherit` to use the color of the direct parent cell
   * - `none` for no color
   * - `swimlane` to use the color of the parent swimlane if one exists in the parent hierarchy
   */
  gradientColor?: SpecialStyleColorValue;
  /**
   * Generally, and by default in maxGraph, gradient painting is done from the value of {@link fillColor} to the value of {@link gradientColor}.
   * If we take the example of 'north', this means that the {@link fillColor} color is at the bottom of paint pattern
   * and the {@link gradientColor} color is at the top, with a gradient in-between.
   * @default 'south'
   */
  gradientDirection?: DirectionValue;
  /**
   * This value only applies to vertices.
   * If the {@link shape} is `swimlane`, a value of `false` indicates that the swimlane should
   * be drawn vertically, `true` indicates that it should be drawn horizontally.
   * If the shape style does not indicate that this vertex is a 'swimlane', this value only
   * affects whether the label is drawn horizontally or vertically.
   * @default true
   */
  horizontal?: boolean;
  /**
   * The possible values are any image URL.
   *
   * This is the path to the image that is to be displayed within the label of a vertex.
   * Data URLs should use the following format: `data:image/png,xyz` where xyz is the base64
   * encoded data (without the "base64"-prefix).
   */
  image?: string;
  /**
   * The value defines how any image in the vertex label is horizontally aligned within the
   * label bounds of a {@link LabelShape}.
   * @default 'left'
   */
  imageAlign?: AlignValue;
  /**
   * The possible values are:
   * - `false`: do not preserve aspect of the image
   * - `true`: keep aspect of the image
   *
   * This is only used in `ImageShape`.
   * @default true
   */
  imageAspect?: boolean;
  /**
   * The possible values for the image background are all HTML color names or HEX codes.
   *
   * This is only used in `ImageShape`.
   * @default 'none'
   */
  imageBackground?: ColorValue;
  /**
   * The possible values for the color of the image border are all HTML color names or HEX codes.
   *
   * This is only used in `ImageShape`.
   * @default 'none'
   */
  imageBorder?: ColorValue;
  /**
   * The value is the image height in pixels and must be greater than `0`.
   * @default constants.DEFAULT_IMAGESIZE
   */
  imageHeight?: number;
  /**
   * The value is the image width in pixels and must be greater than `0`.
   * @default constants.DEFAULT_IMAGESIZE
   */
  imageWidth?: number;
  /**
   * The possible values are all HTML color names or HEX codes, as well as the special `swimlane` keyword
   * to refer to the color of the parent `swimlane` if one exists.
   */
  indicatorColor?: ColorValue;
  /**
   * The direction style is used to specify the direction of certain shapes (eg. {@link TriangleShape}).
   * @default 'east'
   */
  indicatorDirection?: DirectionValue;
  /**
   * The possible values start at 0 (in pixels).
   */
  indicatorHeight?: number;
  /**
   * Indicator image used within a {@link LabelShape}.
   * The possible values are all image URLs.
   *
   * The {@link indicatorShape} has precedence over the indicatorImage.
   */
  indicatorImage?: string;
  /**
   * The indicator shape used within an {@link LabelShape}.
   * The possible values are all names of registered Shapes with {@link CellRenderer.registerShape}.
   * This includes {@link ShapeValue} values and custom names that have been registered.
   *
   * The `indicatorShape` property has precedence over the {@link indicatorImage} property.
   */
  indicatorShape?: StyleShapeValue;
  /**
   * The color of the indicator stroke in {@link LabelShape}.
   * The possible values are all HTML color names or HEX codes.
   */
  indicatorStrokeColor?: ColorValue;
  /**
   * The possible values start at 0 (in pixels).
   */
  indicatorWidth?: number;
  /**
   * The jetty size in {@link EdgeStyle.OrthConnector}.
   * @default 10
   */
  jettySize?: number | 'auto';
  /**
   * The possible values are all HTML color names or HEX codes.
   */
  labelBackgroundColor?: ColorValue;
  /**
   * The possible values are all HTML color names or HEX codes.
   */
  labelBorderColor?: ColorValue;
  /**
   * The label padding, i.e. the space between the label border and the label.
   */
  labelPadding?: number;
  /**
   * The label alignment defines the position of the label relative to the cell.
   * - `left` means that the entire label bounds is placed completely just to the left of the vertex.
   * - `right` means that the label bounds are adjusted to the right.
   * - `center` means that the label bounds are vertically aligned with the bounds of the vertex.
   * - `ignore` means that there is no alignment
   *
   * Note that this value does not affect the positioning of label within the label bounds.
   * To move the label bounds horizontally within the label bounds, use {@link align}
   * @default 'center'
   */
  labelPosition?: AlignValue | 'ignore';
  /**
   * The width of the label if the label position is not `center`.
   */
  labelWidth?: number;
  /**
   * The possible values are the functions defined in {@link EdgeStyle}.
   *
   * See {@link edgeStyle}.
   */
  loopStyle?: EdgeStyleFunction;
  /**
   * The margin between the ellipses in {@link DoubleEllipseShape}.
   *
   * The possible values are all positive numbers.
   */
  margin?: number;
  /**
   * This specifies if a cell can be moved.
   *
   * See {@link Graph.isCellMovable}.
   * @default true
   */
  movable?: boolean;
  /**
   *  If this is `true`, no edge style is applied for a given edge.
   *  See {@link edgeStyle}.
   *  @default false
   */
  noEdgeStyle?: boolean;
  /**
   * If this is `true`, no label is visible for a given cell.
   * @default false
   */
  noLabel?: boolean;
  /**
   * The possible range is `0-100`.
   */
  opacity?: number;
  /**
   * Defines if the connection points on either end of the edge should be computed so that
   * the edge is vertical or horizontal if possible and if the point is not at a fixed location.
   *
   * This is used in {@link Graph.isOrthogonal}, which also returns `true` if the {@link edgeStyle}
   * of the edge is an `elbow` or `entity`.
   * @default false
   */
  orthogonal?: boolean | null;
  /**
   * Use this style to specify if loops should be routed using an orthogonal router. Currently,
   * this uses {@link EdgeStyle.OrthConnector} but will be replaced with a dedicated
   * orthogonal loop router in later releases.
   * @default false
   */
  orthogonalLoop?: boolean;
  /**
   * This value specifies how overlapping vertex labels are handled.
   * - A value of 'visible' will show the complete label.
   * - A value of 'hidden' will clip the label so that it does not overlap the vertex bounds.
   * - A value of 'fill' will use the vertex bounds.
   * - A value of 'width' will use the vertex width for the label.
   *
   * See {@link Graph.isLabelClipped}.
   *
   * Note that the vertical alignment is ignored for overflow filling and for horizontal
   * alignment.
   *
   * @default 'visible'
   */
  overflow?: OverflowValue;
  /**
   * This defines the perimeter around a particular shape.
   *
   * For {@link PerimeterFunction} types, some possible values are the functions defined in {@link Perimeter}.
   *
   * Alternatively, use a string or a value from {@link PERIMETER} to access perimeter styles
   * registered in {@link StyleRegistry}.
   * If {@link GraphView.allowEval} is set to `true`, you can pass the {@link PerimeterFunction} implementation directly as a string.
   * Remember that enabling this switch carries a possible security risk
   *
   * **WARNING**: explicitly set the value to null or undefined means to not use any perimeter.
   * To use the perimeter defined in the default vertex, do not set this property.
   */
  perimeter?: PerimeterFunction | PerimeterValue | (string & {}) | null;
  /**
   * This is the distance between the connection point and the perimeter in pixels.
   * - When used in a vertex style, this applies to all incoming edges to floating ports
   * (edges that terminate on the perimeter of the vertex).
   * - When used in an edge style, this spacing applies to the source and target separately,
   * if they terminate in floating ports (on the perimeter of the vertex).
   */
  perimeterSpacing?: number;
  /**
   * Specifies if pointer events should be fired on transparent backgrounds.
   * This style is currently only supported by {@link RectangleShape}, {@link SwimlaneShape}
   * and {@link StencilShape}.
   *
   * This style is usually set to `false` in groups where the transparent part should allow any
   * underlying cells to be clickable.
   * @default true
   */
  pointerEvents?: boolean;
  /**
   * Defines the direction(s) in which edges are allowed to connect to cells.
   */
  portConstraint?: DIRECTION;
  /**
   * Define if the directions of the port constraints are rotated with the vertex rotation.
   * - `false` makes the port constraints remain absolute, relative to the graph.
   * - `true` makes the constraints rotate with the vertex.
   * @default false
   */
  portConstraintRotation?: boolean;
  /**
   * This specifies if a cell can be resized.
   *
   * See {@link Graph.isCellResizable}.
   * @default true
   */
  resizable?: boolean;
  /**
   * This specifies if the height of a cell is resized if the parent is resized.
   * - If `true`, then the height will be resized even if the cell geometry is relative.
   * - If `false`, then the height will not be resized.
   * @default false
   */
  resizeHeight?: boolean;
  /**
   * This specifies if the width of a cell is resized if the parent is resized.
   * - If `true`, then the width will be resized even if the cell geometry is relative.
   * - If `false`, then the width will not be resized.
   * @default false
   */
  resizeWidth?: boolean;
  /**
   * This specifies if a cell can be rotated.
   * @default true
   */
  rotatable?: boolean;
  /**
   * The possible range is 0-360.
   * @default 0
   */
  rotation?: number;
  /**
   * For edges, this determines whether the joins between edges segments are smoothed to a rounded finish.
   *
   * For vertices that have the rectangle shape, this determines whether the rectangle is rounded.
   *
   * See also {@link absoluteArcSize} and {@link arcSize} for the 'rounded' settings.
   *
   * @default false
   */
  rounded?: boolean;
  /**
   * This is the relative offset from the center used to connect the edges.
   *
   * The possible values are between -0.5 and 0.5.
   * @default 0
   */
  routingCenterX?: number;
  /**
   * This is the relative offset from the center used to connect the edges.
   *
   * The possible values are between -0.5 and 0.5.
   * @default 0
   */
  routingCenterY?: number;
  /**
   * The type of this value is float and the value represents the size of the horizontal
   * segment of the entity relation style.
   * @default constants.ENTITY_SEGMENT
   */
  segment?: number;
  /**
   * The possible values are all HTML color names or HEX codes.
   * This style is only used for `swimlane` shapes.
   */
  separatorColor?: ColorValue;
  /**
   * Add a shadow when painting the shape.
   * @default false
   */
  shadow?: boolean;
  /**
   * The possible values are all names of the shapes registered with {@link CellRenderer.registerShape}.
   * This includes {@link ShapeValue} values and custom names that have been registered.
   */
  shape?: StyleShapeValue;
  /**
   * The size of the source jetty in {@link EdgeStyle.OrthConnector}.
   *
   * This value takes precedence over {@link jettySize}.
   * @default {@link jettySize}
   */
  sourceJettySize?: number | 'auto';
  /**
   * This is the distance between the source connection point of an edge and the perimeter
   * of the source vertex in pixels.
   *
   * This style only applies to edges.
   * @default 0
   */
  sourcePerimeterSpacing?: number;
  /**
   * Defines the ID of the cell that should be used to compute the perimeter point of
   * the source for an edge.
   *
   * This allows for graphically connecting to a cell while keeping the actual terminal of
   * the edge.
   */
  sourcePort?: string;
  /**
   * Defines the direction(s) in which edges are allowed to connect to sources.
   */
  sourcePortConstraint?: DIRECTION;
  /**
   * The value represents the spacing, in pixels, added to each side of a label in a vertex.
   *
   * This style only applies to vertices.
   * @default 0
   */
  spacing?: number;
  /**
   * The value represents the spacing, in pixels, added to the bottom side of a label in a
   * vertex. It is added to the {@link CellStateStyle.spacing} value.
   *
   * This style only applies to vertices.
   * @default 0
   */
  spacingBottom?: number;
  /**
   * The value represents the spacing, in pixels, added to the left side of a label in a
   * vertex. It is added to the {@link CellStateStyle.spacing} value.
   *
   * This style only applies to vertices.
   * @default 0
   */
  spacingLeft?: number;
  /**
   * The value represents the spacing, in pixels, added to the right side of a label in a
   * vertex. It is added to the {@link CellStateStyle.spacing} value.
   *
   * This style only applies to vertices.
   * @default 0
   */
  spacingRight?: number;
  /**
   * The value represents the spacing, in pixels, added to the top side of a label in a
   * vertex. It is added to the {@link CellStateStyle.spacing} value.
   *
   * This style only applies to vertices.
   * @default 0
   */
  spacingTop?: number;
  /**
   * This defines the style of the start arrow marker.
   *
   * Possible values are all names of registered arrow markers with {@link MarkerShape.addMarker}.
   * This includes {@link ArrowValue} values and the names of any new shapes.
   *
   * See {@link endArrow}.
   */
  startArrow?: StyleArrowValue;
  /**
   * Use `false` to not fill or `true` to fill the start arrow marker.
   * See {@link endFill}.
   * @default true
   */
  startFill?: boolean;
  /**
   * Set the fill color of the start arrow marker if {@link startFill} is `true`.
   * If not set, use {@link startStrokeColor}.
   * @since 0.10.0
   */
  startFillColor?: ColorValue;
  /**
   * Set the stroke color of the start arrow marker.
   * If not set, use {@link strokeColor}.
   * @since 0.10.0
   */
  startStrokeColor?: ColorValue;
  /**
   * The value represents the size of the start marker, in pixels, or the size of the title region
   * of a `swimlane` depending on the shape it is used for.
   * See {@link endSize}.
   */
  startSize?: number;
  /**
   * The possible values are all HTML color names or HEX codes, as well as special keywords such as:
   * - `indicated` to use the color of a related cell or the indicator shape
   * - `inherit` to use the color of the direct parent cell
   * - `none` for no color
   * - `swimlane` to use the color of the parent swimlane if one exists in the parent hierarchy
   */
  strokeColor?: SpecialStyleColorValue;
  /**
   * The possible range is `0-100`.
   */
  strokeOpacity?: number;
  /**
   * The possible range is any non-negative value greater than or equal to 1.
   * The value defines the stroke width in pixels.
   *
   * Note: To hide a stroke, use `none` as value of `strokeColor`.
   */
  strokeWidth?: number;
  /**
   * The fill color of the `swimlane` background.
   * The possible values are all HTML color names or HEX codes.
   * @default no background
   */
  swimlaneFillColor?: ColorValue;
  /**
   * This style specifies whether the line between the title region of a `swimlane` should
   * be visible. Use `false` for hidden or `true` for visible.
   * @default true
   */
  swimlaneLine?: boolean;
  /**
   * The size of the target jetty in {@link EdgeStyle.OrthConnector}.
   *
   * This value takes precedence over {@link jettySize}.
   * @default {@link jettySize}
   */
  targetJettySize?: number | 'auto';
  /**
   * This is the distance between the target connection point of an edge and the perimeter
   * of the target vertex in pixels.
   *
   * This style only applies to edges.
   * @default 0
   */
  targetPerimeterSpacing?: number;
  /**
   * Defines the ID of the cell that should be used to compute the perimeter point of
   * the target for an edge.
   *
   * This allows for graphically connecting to a cell while keeping the actual terminal of
   * the edge.
   */
  targetPort?: string;
  /**
   * Defines the direction(s) in which edges are allowed to connect to sources.
   */
  targetPortConstraint?: DIRECTION;
  /**
   * @default constants.DEFAULT_TEXT_DIRECTION
   */
  textDirection?: TextDirectionValue;
  /**
   * The possible range is `0-100`.
   */
  textOpacity?: number;
  /**
   * This value defines how the lines of the label are vertically aligned.
   * - `top` means that the topmost line of the label text is aligned with the top of the label bounds.
   * - `bottom` means that the bottom-most line of the label text is aligned with the bottom of the
   * label bounds.
   * - `middle` means that there is equal spacing between the topmost line of the text label and the top
   * of the label bounds and between the bottom-most line of the text label and the bottom of the
   * label bounds.
   *
   * Note that this value doesn't affect the positioning of the overall label bounds relative to
   * the vertex. To move the label bounds vertically, use {@link verticalLabelPosition}.
   *
   * @default 'middle'
   */
  verticalAlign?: VAlignValue;
  /**
   * The label alignment defines the position of the label relative to the cell.
   * - 'top' means that the entire label bounds are placed completely just on the top of the vertex.
   * - 'bottom' means that the label bounds are adjusted on the bottom of the vertex.
   * - 'middle' means that the label bounds are horizontally aligned with the bounds of the vertex.
   *
   * Note that this value doesn't affect the positioning of label within the label bounds.
   * To move the label vertically within the label bounds, use {@link verticalAlign}.
   * @default 'middle'
   */
  verticalLabelPosition?: VAlignValue;
  /**
   * This value specifies how white-space inside an HTML vertex label should be handled.
   * - A 'nowrap' value means that the text will never wrap to the next line until a line break
   * is encountered.
   * - A 'wrap' value means that the text will wrap if necessary.
   *
   * This style is only used for HTML labels.
   * @default 'nowrap'
   */
  whiteSpace?: WhiteSpaceValue;
};

export type NumericCellStateStyleKeys = NonNullable<
  {
    [k in keyof CellStateStyle]: CellStateStyle[k] extends number | undefined ? k : never;
  }[keyof CellStateStyle]
>;

export type ColorValue = string;
/** Color values and special placeholders used to resolve colors (see {@link CellRenderer.resolveColor}) for style properties. */
export type SpecialStyleColorValue =
  | 'indicated'
  | 'inherit'
  | 'none'
  | 'swimlane'
  | (string & {});

export type DirectionValue = 'north' | 'south' | 'east' | 'west';
export type TextDirectionValue = '' | 'ltr' | 'rtl' | 'auto';
export type AlignValue = 'left' | 'center' | 'right';
export type VAlignValue = 'top' | 'middle' | 'bottom';
export type OverflowValue = 'fill' | 'width' | 'auto' | 'hidden' | 'scroll' | 'visible';
export type WhiteSpaceValue = 'normal' | 'wrap' | 'nowrap' | 'pre';
/**
 * Names used to register the edge markers provided out-of-the-box by maxGraph with {@link MarkerShape.addMarker}.
 */
export type ArrowValue =
  | 'none'
  | 'classic'
  | 'classicThin'
  | 'block'
  | 'blockThin'
  | 'open'
  | 'openThin'
  | 'oval'
  | 'diamond'
  | 'diamondThin';

/**
 * {@link ArrowValue} with support for extensions.
 */
export type StyleArrowValue = ArrowValue | (string & {});

/**
 * Names used to register the shapes provided out-of-the-box by maxGraph with {@link CellRenderer.registerShape}.
 */
export type ShapeValue =
  | 'rectangle'
  | 'ellipse'
  | 'doubleEllipse'
  | 'rhombus'
  | 'line'
  | 'image'
  | 'arrow'
  | 'arrowConnector'
  | 'label'
  | 'cylinder'
  | 'swimlane'
  | 'connector'
  | 'actor'
  | 'cloud'
  | 'triangle'
  | 'hexagon';

/**
 * {@link ShapeValue} with support for extensions.
 */
export type StyleShapeValue = ShapeValue | (string & {});

export type CanvasState = {
  alpha: number;
  dashPattern: string;
  dashed: boolean;
  dx: number;
  dy: number;
  fillAlpha: number;
  fillColor: ColorValue;
  fixDash: boolean;
  fontBackgroundColor: ColorValue;
  fontBorderColor: ColorValue;
  fontColor: ColorValue;
  fontFamily: string;
  fontSize: number;
  /**
   * See {@link CellStateStyle.fontStyle}.
   */
  fontStyle: number;
  gradientAlpha: number;
  gradientColor: ColorValue;
  gradientDirection: DirectionValue;
  gradientFillAlpha: number;
  lineCap: string;
  lineJoin: string;
  miterLimit: number;
  rotation: number;
  rotationCx: number;
  rotationCy: number;
  scale: number;
  shadow: boolean;
  shadowAlpha: number;
  shadowColor: ColorValue;
  shadowDx: number;
  shadowDy: number;
  strokeAlpha: number;
  strokeColor: ColorValue;
  strokeWidth: number;
  transform: string | null;
};

export interface Gradient extends SVGLinearGradientElement {
  mxRefCount: number;
}

export type GradientMap = Record<string, Gradient>;

export type EdgeParametersValue = Record<string | number | symbol, any> | string;
export type EdgeParameters = {
  /**
   * Optional string that defines the id of the new edge. If not set, the id is auto-generated when creating the vertex.
   */
  id?: string;
  /**
   * The parent of the new edge. If not set, use the default parent.
   */
  parent?: Cell | null;
  /**
   * The {@link Cell} that defines the source of the edge.
   */
  source?: Cell | null;
  style?: CellStyle;
  /**
   * The {@link Cell} that defines the target of the edge.
   */
  target?: Cell | null;
  /**
   * Object to be used as the user object which is generally used to display the label of the vertex. The default implementation handles `string` object.
   */
  value?: EdgeParametersValue;
};

export type VertexParameters = {
  /**
   * Class reference to a class derived from {@link Geometry}.
   * This can be useful for defining custom constraints.
   * @default {@link Geometry}
   */
  geometryClass?: typeof Geometry;
  /**
   * It is mandatory to set this value or the {@link size} property.
   */
  height?: number;
  /**
   * Optional string that defines the id of the new vertex. If not set, the id is auto-generated when creating the vertex.
   */
  id?: string;
  /**
   * The parent of the new vertex. If not set, use the default parent.
   */
  parent?: Cell | null;
  /**
   * Fallback when the {@link x} or the {@link y} parameters are not set.
   * It is mandatory to set this value or the {@link x} and the {@link y} properties.
   * Order of the elements: x, y
   */
  position?: [number, number];
  /**
   * Specifies if the geometry is relative.
   * @default false
   */
  relative?: boolean;
  /**
   * Fallback when the {@link width} or the {@link height} parameters are not set.
   * It is mandatory to set this value or the {@link width} and the {@link height} properties.
   * Order of the elements: width, height
   */
  size?: [number, number];
  style?: CellStyle;
  /**
   * Object to be used as the user object which is generally used to display the label of the vertex. The default implementation handles `string` object.
   */
  value?: any;
  /**
   * It is mandatory to set this value or the {@link size} property.
   */
  width?: number;
  /**
   * It is mandatory to set this value or the {@link position} property.
   */
  x?: number;
  /**
   * It is mandatory to set this value or the {@link position} property.
   */
  y?: number;
};

export interface GraphPluginConstructor {
  new (graph: Graph): GraphPlugin;
  pluginId: string;
}

export interface GraphPlugin {
  onDestroy: () => void;
}

// Events

export type Listener = {
  name: string;
  f: MouseEventListener | KeyboardEventListener;
};

export type ListenerTarget = {
  mxListenerList?: Listener[];
};

export type Listenable = (EventTarget | (Window & typeof globalThis)) & ListenerTarget;

export type MouseEventListener = (me: MouseEvent) => void;
export type KeyboardEventListener = (ke: KeyboardEvent) => void;

export type GestureEvent = Event &
  MouseEvent & {
    scale?: number;
    pointerId?: number;
  };

export type MouseListenerSet = {
  mouseDown: (sender: EventSource, me: InternalMouseEvent) => void;
  mouseMove: (sender: EventSource, me: InternalMouseEvent) => void;
  mouseUp: (sender: EventSource, me: InternalMouseEvent) => void;
};

export type EventCache = GestureEvent[];

export interface CellHandle {
  state: CellState;
  cursor: string;
  image: ImageBox | null;
  shape: Shape | null;
  active: boolean;
  setVisible: (v: boolean) => void;
  processEvent: (me: InternalMouseEvent) => void;
  positionChanged: () => void;
  execute: (me: InternalMouseEvent) => void;
  reset: () => void;
  redraw: () => void;
  destroy: () => void;
}

export interface PopupMenuItem extends HTMLElement {
  table: HTMLElement;
  tbody: HTMLElement;
  div: HTMLElement;
  willAddSeparator: boolean;
  containsItems: boolean;
  activeRow: PopupMenuItem | null;
  eventReceiver: HTMLElement | null;
}

export type IdentityObject = {
  [IDENTITY_FIELD_NAME]?: string;
} & Record<string, any>;

export type IdentityFunction = {
  (): any;
  [IDENTITY_FIELD_NAME]?: string;
};

/**
 * Describes a perimeter for the given bounds.
 *
 * @param bounds the {@link Rectangle} that represents the absolute bounds of the vertex.
 * @param vertex the {@link CellState} that represents the vertex.
 * @param next the {@link Point} that represents the nearest neighbour point on the given edge.
 * @param orthogonal Boolean that specifies if the orthogonal projection onto the perimeter should be returned.
 *                   If this is `false`, then the intersection of the perimeter and the line between the next and the center point is returned.
 * @returns the resulting {@link Point} projected to the perimeter.
 */
export type PerimeterFunction = (
  bounds: Rectangle,
  vertex: CellState,
  next: Point,
  orthogonal: boolean
) => Point | null;

/**
 * Names used to register the perimeter provided out-of-the-box by maxGraph with {@link StyleRegistry.putValue}.
 */
export type PerimeterValue =
  | 'ellipsePerimeter'
  | 'hexagonPerimeter'
  | 'rectanglePerimeter'
  | 'rhombusPerimeter'
  | 'trianglePerimeter';

/**
 * Computes the actual points of the edge.
 *
 * @param state {@link CellState} that represents the edge to be updated.
 * @param source {@link CellState} that represents the source terminal.
 * @param target {@link CellState} that represents the target terminal.
 * @param points List of relative control points.
 * @param result Array of {@link Point} that represent the actual points of the edge.
 */
export type EdgeStyleFunction = (
  state: CellState,
  source: CellState,
  target: CellState | null,
  points: Point[],
  result: Point[]
) => void;

<<<<<<< HEAD
/**
 * @experimental subject to change or removal. The logging system may be modified in the future without prior notice.
 * @since 0.11.0
 */
export interface Logger {
  /**
   * Log the specified string at TRACE level and returns the current time in milliseconds.
   *
   * @return may return `undefined` hen the TRACE level is not enabled.
   */
  enter(message: string): number | undefined;

  /**
   * Log the specified string at TRACE level and also log the difference between the current
   * time and t0 in milliseconds.
   *
   * @see {@link enter} for an example.
   */
  leave(message: string, baseTimestamp?: number): void;

  /**
   * Shows the console in the UI. This may produce no effect in some implementation which doesn't rely on the UI to log.
   */
  show(): void;

  trace(message: string): void;

  debug(message: string): void;

  info(message: string): void;

  warn(message: string): void;

  error(message: string, ...optionalParams: any[]): void;
}
=======
export type MarkerFactoryFunction = (
  canvas: AbstractCanvas2D,
  shape: Shape,
  type: StyleArrowValue,
  pe: Point,
  unitX: number,
  unitY: number,
  size: number,
  source: boolean,
  sw: number,
  filled: boolean
) => () => void;
>>>>>>> 4a5ad185
<|MERGE_RESOLUTION|>--- conflicted
+++ resolved
@@ -1157,43 +1157,9 @@
   result: Point[]
 ) => void;
 
-<<<<<<< HEAD
 /**
- * @experimental subject to change or removal. The logging system may be modified in the future without prior notice.
  * @since 0.11.0
  */
-export interface Logger {
-  /**
-   * Log the specified string at TRACE level and returns the current time in milliseconds.
-   *
-   * @return may return `undefined` hen the TRACE level is not enabled.
-   */
-  enter(message: string): number | undefined;
-
-  /**
-   * Log the specified string at TRACE level and also log the difference between the current
-   * time and t0 in milliseconds.
-   *
-   * @see {@link enter} for an example.
-   */
-  leave(message: string, baseTimestamp?: number): void;
-
-  /**
-   * Shows the console in the UI. This may produce no effect in some implementation which doesn't rely on the UI to log.
-   */
-  show(): void;
-
-  trace(message: string): void;
-
-  debug(message: string): void;
-
-  info(message: string): void;
-
-  warn(message: string): void;
-
-  error(message: string, ...optionalParams: any[]): void;
-}
-=======
 export type MarkerFactoryFunction = (
   canvas: AbstractCanvas2D,
   shape: Shape,
@@ -1206,4 +1172,39 @@
   sw: number,
   filled: boolean
 ) => () => void;
->>>>>>> 4a5ad185
+
+/**
+ * @experimental subject to change or removal. The logging system may be modified in the future without prior notice.
+ * @since 0.11.0
+ */
+export interface Logger {
+  /**
+   * Log the specified string at TRACE level and returns the current time in milliseconds.
+   *
+   * @return may return `undefined` hen the TRACE level is not enabled.
+   */
+  enter(message: string): number | undefined;
+
+  /**
+   * Log the specified string at TRACE level and also log the difference between the current
+   * time and t0 in milliseconds.
+   *
+   * @see {@link enter} for an example.
+   */
+  leave(message: string, baseTimestamp?: number): void;
+
+  /**
+   * Shows the console in the UI. This may produce no effect in some implementation which doesn't rely on the UI to log.
+   */
+  show(): void;
+
+  trace(message: string): void;
+
+  debug(message: string): void;
+
+  info(message: string): void;
+
+  warn(message: string): void;
+
+  error(message: string, ...optionalParams: any[]): void;
+}