--- conflicted
+++ resolved
@@ -22,15 +22,9 @@
 import { convertPoint } from '../../../util/styleUtils';
 import { getClientX, getClientY } from '../../../util/EventUtils';
 import InternalEvent from '../../../view/event/InternalEvent';
-<<<<<<< HEAD
-import { getChildNodes, getTextContent, isElement } from '../../../util/domUtils';
-import { doEval } from '../../../internal/utils';
+import { getChildNodes, getTextContent } from '../../../util/domUtils';
+import { doEval, isElement } from '../../../internal/utils';
 import { translate } from '../../../internal/i18n-utils';
-=======
-import { getChildNodes, getTextContent } from '../../../util/domUtils';
-import Translations from '../../../i18n/Translations';
-import { doEval, isElement } from '../../../internal/utils';
->>>>>>> dd4f1d87
 
 /**
  * Custom codec for configuring {@link EditorToolbar}s.
