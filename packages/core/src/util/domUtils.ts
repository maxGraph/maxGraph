--- conflicted
+++ resolved
@@ -69,11 +69,7 @@
           doExtract(<Element[]>Array.from(elem.childNodes));
         }
 
-<<<<<<< HEAD
-        if (i < elts.length - 1 && blocks.includes(elts[i + 1].nodeName)) {
-=======
         if (i < elts.length - 1 && blocks.has(elts[i + 1].nodeName)) {
->>>>>>> 99ab0514
           ret.push('\n');
         }
       }
