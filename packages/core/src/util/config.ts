/*
Copyright 2024-present The maxGraph project Contributors

Licensed under the Apache License, Version 2.0 (the "License");
you may not use this file except in compliance with the License.
You may obtain a copy of the License at

    http://www.apache.org/licenses/LICENSE-2.0

Unless required by applicable law or agreed to in writing, software
distributed under the License is distributed on an "AS IS" BASIS,
WITHOUT WARRANTIES OR CONDITIONS OF ANY KIND, either express or implied.
See the License for the specific language governing permissions and
limitations under the License.
*/

import type { I18nProvider, Logger } from '../types';
import { NoOpLogger } from './logger';
import {
  SHADOW_OFFSET_X,
  SHADOW_OFFSET_Y,
  SHADOW_OPACITY,
  SHADOWCOLOR,
} from './Constants';
<<<<<<< HEAD
import { shallowCopy } from './cloneUtils';
import { NoOpI18n } from '../i18n/provider';
=======
import { shallowCopy } from '../internal/clone-utils';
>>>>>>> dd4f1d87

/**
 * Global configuration for maxGraph.
 *
 * @experimental subject to change or removal. maxGraph's global configuration may be modified in the future without prior notice.
 * @since 0.11.0
 * @category Configuration
 */
export const GlobalConfig = {
  /**
   * Configure the logger to use for all log messages.
   *
   * Available implementations provided by maxGraph are:
   * * {@link NoOpI18n} - Default implementation that does nothing.
   * * {@link TranslationsAsI18n} - Uses {@link Translations} to manage translations.
   *
   * To change the i18n provider, set this property to an instance of the desired provider:
   * ```js
   * // To use the i18n system provided by maxGraph
   * GlobalConfig.i18n = new TranslationsAsI18n();
   * ```
   *
   * @default {@link NoOpI18n}
   * @since 0.17.0
   */
  i18n: new NoOpI18n() as I18nProvider,

  /**
   * Configure the logger to use for all log messages.
   *
   * Available implementations provided by maxGraph are:
   * * {@link ConsoleLogger} - Directs logs to the browser console.
   * * {@link NoOpLogger} - Default implementation that does nothing.
   * * {@link MaxLogAsLogger} - Directs logs to {@link MaxLog}.
   *
   * To change the logger, set this property to an instance of the desired logger:
   * ```js
   * // To direct logs to the browser console
   * GlobalConfig.logger = new ConsoleLogger();
   * // To direct logs to MaxLog
   * GlobalConfig.logger = new MaxLogAsLogger();
   * ```
   *
   * @default {@link NoOpLogger}
   */
  logger: new NoOpLogger() as Logger,
};

/**
 * Configure style defaults for maxGraph.
 *
 * @experimental subject to change or removal. maxGraph's global configuration may be modified in the future without prior notice.
 * @since 0.14.0
 * @category Configuration
 */
export const StyleDefaultsConfig = {
  /**
   * Defines the color to be used to draw shadows in shapes and windows.
   * @default {@link SHADOWCOLOR}
   */
  shadowColor: SHADOWCOLOR,
  /**
   * Specifies the x-offset of the shadow.
   * @default {@link SHADOW_OFFSET_X}
   */
  shadowOffsetX: SHADOW_OFFSET_X,
  /**
   * Specifies the y-offset of the shadow.
   * @default {@link SHADOW_OFFSET_Y}
   */
  shadowOffsetY: SHADOW_OFFSET_Y,
  /**
   * Defines the opacity for shadow. Possible values are between 1 (opaque) and 0 (transparent).
   * @default {@link SHADOW_OPACITY}
   */
  shadowOpacity: SHADOW_OPACITY,
};

const defaultStyleDefaultsConfig = { ...StyleDefaultsConfig };
/**
 * Resets {@link StyleDefaultsConfig} to default values.
 *
 * @experimental Subject to change or removal. maxGraph's global configuration may be modified in the future without prior notice.
 * @since 0.14.0
 * @category Configuration
 */
export const resetStyleDefaultsConfig = (): void => {
  shallowCopy(defaultStyleDefaultsConfig, StyleDefaultsConfig);
};<|MERGE_RESOLUTION|>--- conflicted
+++ resolved
@@ -22,12 +22,8 @@
   SHADOW_OPACITY,
   SHADOWCOLOR,
 } from './Constants';
-<<<<<<< HEAD
-import { shallowCopy } from './cloneUtils';
+import { shallowCopy } from '../internal/clone-utils';
 import { NoOpI18n } from '../i18n/provider';
-=======
-import { shallowCopy } from '../internal/clone-utils';
->>>>>>> dd4f1d87
 
 /**
  * Global configuration for maxGraph.
