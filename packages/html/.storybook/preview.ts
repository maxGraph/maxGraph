--- conflicted
+++ resolved
@@ -18,13 +18,9 @@
 const resetMaxGraphConfigs = (): void => {
   GlobalConfig.logger = defaultLogger;
 
-<<<<<<< HEAD
   resetEdgeHandlerConfig();
   resetHandleConfig();
-=======
-  resetHandleConfig();
   resetStyleDefaultsConfig();
->>>>>>> 002f573b
   resetVertexHandlerConfig();
 };
 
