import {
  Graph,
  EdgeHandler,
  SelectionHandler,
  CellRenderer,
  MarkerShape,
  CylinderShape,
  ArrowShape,
  Point,
} from '@maxgraph/core';

import { globalTypes } from '../.storybook/preview';

export default {
  title: 'Icon_Images/Markers',
  argTypes: {
    ...globalTypes,
  },
};

const Template = ({ label, ...args }) => {
  const container = document.createElement('div');
  container.style.position = 'relative';
  container.style.overflow = 'hidden';
  container.style.width = `${args.width}px`;
  container.style.height = `${args.height}px`;
  container.style.cursor = 'default';

  // Enables guides
  SelectionHandler.prototype.guidesEnabled = true;
  EdgeHandler.prototype.snapToTerminals = true;

  // Registers and defines the custom marker
  MarkerShape.addMarker(
    'dash',
    function (canvas, shape, type, pe, unitX, unitY, size, source, sw, filled) {
      const nx = unitX * (size + sw + 1);
      const ny = unitY * (size + sw + 1);

      return function () {
        canvas.begin();
        canvas.moveTo(pe.x - nx / 2 - ny / 2, pe.y - ny / 2 + nx / 2);
        canvas.lineTo(pe.x + ny / 2 - (3 * nx) / 2, pe.y - (3 * ny) / 2 - nx / 2);
        canvas.stroke();
      };
    }
  );

  // Defines custom message shape
  class MessageShape extends CylinderShape {
    redrawPath(path, x, y, w, h, isForeground) {
      if (isForeground) {
        path.moveTo(0, 0);
        path.lineTo(w / 2, h / 2);
        path.lineTo(w, 0);
      } else {
        path.moveTo(0, 0);
        path.lineTo(w, 0);
        path.lineTo(w, h);
        path.lineTo(0, h);
        path.close();
      }
    }
  }
  CellRenderer.registerShape('message', MessageShape);

  // Defines custom edge shape
  class LinkShape extends ArrowShape {
    paintEdgeShape(c, pts) {
      const width = 10;

      // Base vector (between end points)
      const p0 = pts[0];
      const pe = pts[pts.length - 1];

      const dx = pe.x - p0.x;
      const dy = pe.y - p0.y;
      const dist = Math.sqrt(dx * dx + dy * dy);
      const length = dist;

      // Computes the norm and the inverse norm
      const nx = dx / dist;
      const ny = dy / dist;
      const basex = length * nx;
      const basey = length * ny;
      const floorx = (width * ny) / 3;
      const floory = (-width * nx) / 3;

      // Computes points
      const p0x = p0.x - floorx / 2;
      const p0y = p0.y - floory / 2;
      const p1x = p0x + floorx;
      const p1y = p0y + floory;
      const p2x = p1x + basex;
      const p2y = p1y + basey;
      const p3x = p2x + floorx;
      const p3y = p2y + floory;
      // p4 not necessary
      const p5x = p3x - 3 * floorx;
      const p5y = p3y - 3 * floory;

      c.begin();
      c.moveTo(p1x, p1y);
      c.lineTo(p2x, p2y);
      c.moveTo(p5x + floorx, p5y + floory);
      c.lineTo(p0x, p0y);
      c.stroke();
    }
  }
  CellRenderer.registerShape('link', LinkShape);

  // Creates the graph
  const graph = new Graph(container);

  // Sets default styles
  let style = graph.getStylesheet().getDefaultVertexStyle();
  style.fillColor = '#FFFFFF';
  style.strokeColor = '#000000';
  style.fontColor = '#000000';
  style.fontStyle = '1';

  style = graph.getStylesheet().getDefaultEdgeStyle();
  style.strokeColor = '#000000';
  style.fontColor = '#000000';
  style.fontStyle = '0';
  style.fontStyle = '0';
  style.startSize = 8;
  style.endSize = 8;

  // Populates the graph
  const parent = graph.getDefaultParent();

  graph.batchUpdate(() => {
    const v1 = graph.insertVertex(parent, null, 'v1', 20, 20, 80, 30);
    const v2 = graph.insertVertex(parent, null, 'v2', 440, 20, 80, 30);
<<<<<<< HEAD
    const e1 = graph.insertEdge(parent, null, '', v1, v2, {
      dashed: 1,
      startArrow: 'oval',
      endArrow: 'block',
      sourcePerimeterSpacing: 4,
      startFill: 0,
      endFill: 0,
    });
    const e11 = graph.insertVertex(e1, null, 'Label', 0, 0, 20, 14, {
      shape: 'message',
      labelBackgroundColor: '#ffffff',
      labelPosition: 'left',
      spacingRight: 2,
      align: 'right',
      fontStyle: 0,
    });
=======
    const e1 = graph.insertEdge(
      parent,
      null,
      '',
      v1,
      v2,
      'dashed=1;' +
        'startArrow=oval;endArrow=block;sourcePerimeterSpacing=4;startFill=;endFill=0;'
    );
    const e11 = graph.insertVertex(
      e1,
      null,
      'Label1',
      0,
      0,
      20,
      14,
      'shape=message;labelBackgroundColor=#ffffff;labelPosition=left;spacingRight=2;align=right;fontStyle=0;'
    );
>>>>>>> 08228404
    e11.geometry.offset = new Point(-10, -7);
    e11.geometry.relative = true;
    e11.connectable = false;

    const v3 = graph.insertVertex(parent, null, 'v3', 20, 120, 80, 30);
    const v4 = graph.insertVertex(parent, null, 'v4', 440, 120, 80, 30);
<<<<<<< HEAD
    const e2 = graph.insertEdge(parent, null, 'Label', v3, v4, {
      startArrow: 'dash',
      startSize: 12,
      endArrow: 'block',
      labelBackgroundColor: '#FFFFFF',
    });

    const v5 = graph.insertVertex(parent, null, 'v5', 40, 220, 40, 40, {
      shape: 'ellipse',
      perimeter: 'ellipsePerimeter',
    });
    const v6 = graph.insertVertex(parent, null, 'v6', 460, 220, 40, 40, {
      shape: 'doubleEllipse',
      perimeter: 'ellipsePerimeter',
    });
    const e3 = graph.insertEdge(parent, null, 'Link', v5, v6, {
      shape: 'link',
      labelBackgroundColor: '#FFFFFF',
    });
=======
    const e2 = graph.insertEdge(
      parent,
      null,
      'Label',
      v3,
      v4,
      'startArrow=dash;startSize=12;endArrow=block;labelBackgroundColor=#FFFFFF;endFill=1;'
    );

    const v5 = graph.insertVertex(
      parent,
      null,
      'v5',
      40,
      220,
      40,
      40,
      'shape=ellipse;perimeter=ellipsePerimeter;'
    );
    const v6 = graph.insertVertex(
      parent,
      null,
      'v6',
      460,
      220,
      40,
      40,
      'shape=doubleEllipse;perimeter=ellipsePerimeter;'
    );
    const e3 = graph.insertEdge(
      parent,
      null,
      'Link',
      v5,
      v6,
      'shape=link;labelBackgroundColor=#FFFFFF;'
    );
>>>>>>> 08228404
  });

  return container;
};

export const Default = Template.bind({});<|MERGE_RESOLUTION|>--- conflicted
+++ resolved
@@ -133,7 +133,6 @@
   graph.batchUpdate(() => {
     const v1 = graph.insertVertex(parent, null, 'v1', 20, 20, 80, 30);
     const v2 = graph.insertVertex(parent, null, 'v2', 440, 20, 80, 30);
-<<<<<<< HEAD
     const e1 = graph.insertEdge(parent, null, '', v1, v2, {
       dashed: 1,
       startArrow: 'oval',
@@ -150,39 +149,18 @@
       align: 'right',
       fontStyle: 0,
     });
-=======
-    const e1 = graph.insertEdge(
-      parent,
-      null,
-      '',
-      v1,
-      v2,
-      'dashed=1;' +
-        'startArrow=oval;endArrow=block;sourcePerimeterSpacing=4;startFill=;endFill=0;'
-    );
-    const e11 = graph.insertVertex(
-      e1,
-      null,
-      'Label1',
-      0,
-      0,
-      20,
-      14,
-      'shape=message;labelBackgroundColor=#ffffff;labelPosition=left;spacingRight=2;align=right;fontStyle=0;'
-    );
->>>>>>> 08228404
     e11.geometry.offset = new Point(-10, -7);
     e11.geometry.relative = true;
     e11.connectable = false;
 
     const v3 = graph.insertVertex(parent, null, 'v3', 20, 120, 80, 30);
     const v4 = graph.insertVertex(parent, null, 'v4', 440, 120, 80, 30);
-<<<<<<< HEAD
     const e2 = graph.insertEdge(parent, null, 'Label', v3, v4, {
       startArrow: 'dash',
       startSize: 12,
       endArrow: 'block',
       labelBackgroundColor: '#FFFFFF',
+      endFill: 1
     });
 
     const v5 = graph.insertVertex(parent, null, 'v5', 40, 220, 40, 40, {
@@ -197,45 +175,6 @@
       shape: 'link',
       labelBackgroundColor: '#FFFFFF',
     });
-=======
-    const e2 = graph.insertEdge(
-      parent,
-      null,
-      'Label',
-      v3,
-      v4,
-      'startArrow=dash;startSize=12;endArrow=block;labelBackgroundColor=#FFFFFF;endFill=1;'
-    );
-
-    const v5 = graph.insertVertex(
-      parent,
-      null,
-      'v5',
-      40,
-      220,
-      40,
-      40,
-      'shape=ellipse;perimeter=ellipsePerimeter;'
-    );
-    const v6 = graph.insertVertex(
-      parent,
-      null,
-      'v6',
-      460,
-      220,
-      40,
-      40,
-      'shape=doubleEllipse;perimeter=ellipsePerimeter;'
-    );
-    const e3 = graph.insertEdge(
-      parent,
-      null,
-      'Link',
-      v5,
-      v6,
-      'shape=link;labelBackgroundColor=#FFFFFF;'
-    );
->>>>>>> 08228404
   });
 
   return container;
