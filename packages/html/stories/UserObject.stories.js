import {
  Graph,
  Rectangle,
  DomHelpers,
  KeyHandler,
  InternalEvent,
  xmlUtils,
  Codec,
  constants,
  utils,
  EdgeStyle,
  domUtils,
  MaxForm,
  CellAttributeChange,
} from '@maxgraph/core';
import { popup } from '@maxgraph/core/gui/MaxWindow';

import { globalTypes } from '../.storybook/preview';

export default {
  title: 'Xml_Json/UserObject',
  argTypes: {
    ...globalTypes,
  },
};

const Template = ({ label, ...args }) => {
  const div = document.createElement('div');

<<<<<<< HEAD
  const table = document.createElement('table');
  table.style.position = 'relative';

  table.innerHTML = `
    <tr>
      <td>
        <div 
          id="graphContainer"
          style="border:solid 1px black;overflow:hidden;width:321px;height:241px;cursor:default"
        ></div>
      </td>
      <td valign="top">
        <div 
          id="properties" 
          style="border:solid 1px black;padding:10px"
        ></div>
    </tr>
  `;
  div.appendChild(table);

  const container = document.getElementById('graphContainer');
=======
  const container = document.createElement('div');
  container.style.position = 'relative';
  container.style.overflow = 'hidden';
  container.style.width = `${args.width}px`;
  container.style.height = `${args.height}px`;
  container.style.border = 'solid 1px black';
  container.style.cursor = 'default';
  div.appendChild(container);
>>>>>>> 08228404

  // Note that these XML nodes will be enclosing the
  // Cell nodes for the model cells in the output
  const doc = xmlUtils.createXmlDocument();

  const person1 = doc.createElement('Person');
  person1.setAttribute('firstName', 'Daffy');
  person1.setAttribute('lastName', 'Duck');

  const person2 = doc.createElement('Person');
  person2.setAttribute('firstName', 'Bugs');
  person2.setAttribute('lastName', 'Bunny');

  const relation = doc.createElement('Knows');
  relation.setAttribute('since', '1985');

  // Creates the graph inside the given container
  const graph = new Graph(container);

  // Optional disabling of sizing
  graph.setCellsResizable(false);

  // Configures the graph contains to resize and
  // add a border at the bottom, right
  graph.setResizeContainer(true);
  graph.minimumContainerSize = new Rectangle(0, 0, 500, 380);
  graph.setBorder(60);

  // Stops editing on enter key, handles escape
  new KeyHandler(graph);

  // Overrides method to disallow edge label editing
  graph.isCellEditable = function (cell) {
    return !cell.isEdge();
  };

  // Overrides method to provide a cell label in the display
  graph.convertValueToString = function (cell) {
    if (domUtils.isNode(cell.value)) {
      if (cell.value.nodeName.toLowerCase() == 'person') {
        const firstName = cell.getAttribute('firstName', '');
        const lastName = cell.getAttribute('lastName', '');

        if (lastName != null && lastName.length > 0) {
          return `${lastName}, ${firstName}`;
        }

        return firstName;
      }
      if (cell.value.nodeName.toLowerCase() == 'knows') {
        return `${cell.value.nodeName} (Since ${cell.getAttribute('since', '')})`;
      }
    }
    return '';
  };

  // Overrides method to store a cell label in the model
  const { cellLabelChanged } = graph;
  graph.cellLabelChanged = function (cell, newValue, autoSize) {
    if (domUtils.isNode(cell.value) && cell.value.nodeName.toLowerCase() == 'person') {
      const pos = newValue.indexOf(' ');

      const firstName = pos > 0 ? newValue.substring(0, pos) : newValue;
      const lastName = pos > 0 ? newValue.substring(pos + 1, newValue.length) : '';

      // Clones the value for correct undo/redo
      const elt = cell.value.cloneNode(true);

      elt.setAttribute('firstName', firstName);
      elt.setAttribute('lastName', lastName);

      newValue = elt;
      autoSize = true;
    }

    cellLabelChanged.apply(this, [cell,newValue,autoSize]);
  };

  // Overrides method to create the editing value
  graph.getEditingValue = function (cell) {
    if (domUtils.isNode(cell.value) && cell.value.nodeName.toLowerCase() == 'person') {
      const firstName = cell.getAttribute('firstName', '');
      const lastName = cell.getAttribute('lastName', '');
      return `${firstName} ${lastName}`;
    }
  };

  // Adds a special tooltip for edges
  graph.setTooltips(true);

  const { getTooltipForCell } = graph;
  graph.getTooltipForCell = function (cell) {
    // Adds some relation details for edges
    if (cell.isEdge()) {
      const src = this.getLabel(cell.getTerminal(true));
      const trg = this.getLabel(cell.getTerminal(false));
      return `${src} ${cell.value.nodeName} ${trg}`;
    }
    return getTooltipForCell.apply(this, arguments);
  };

  // Enables rubberband selection
  if (args.rubberBand) new RubberBandHandler(graph);

  const buttons = document.createElement('div');
  div.appendChild(buttons);

  // Adds an option to view the XML of the graph
  buttons.appendChild(
    DomHelpers.button('View XML', function () {
      const encoder = new Codec();
      const node = encoder.encode(graph.getDataModel());
      popup(xmlUtils.getPrettyXml(node), true);
    })
  );

  // Changes the style for match the markup
  // Creates the default style for vertices
  let style = graph.getStylesheet().getDefaultVertexStyle();
  style.strokeColor = 'gray';
  style.rounded = true;
  style.shadow = true;
  style.fillColor = '#DFDFDF';
  style.gradientColor = 'white';
  style.fontColor = 'black';
  style.fontSize = 12;
  style.spacing = 4;

  // Creates the default style for edges
  style = graph.getStylesheet().getDefaultEdgeStyle();
  style.strokeColor = '#0C0C0C';
  style.labelBackgroundColor = 'white';
  style.edgeStyle = EdgeStyle.ElbowConnector;
  style.bendable=true;
  style.rounded = true;
  style.fontColor = 'black';
  style.fontSize = 10;

  // Gets the default parent for inserting new cells. This
  // is normally the first child of the root (ie. layer 0).
  const parent = graph.getDefaultParent();

  // Adds cells to the model in a single step
  graph.batchUpdate(() => {
    const v1 = graph.insertVertex(parent, null, person1, 40, 40, 80, 30);
    const v2 = graph.insertVertex(parent, null, person2, 200, 150, 80, 30);
    const e1 = graph.insertEdge(parent, null, relation, v1, v2);
  });

  // Implements a properties panel that uses
  // CellAttributeChange to change properties
  graph.getSelectionModel().addListener(InternalEvent.CHANGE, function (sender, evt) {
    selectionChanged(graph);
  });

  selectionChanged(graph);

  /**
   * Updates the properties panel
   */
  function selectionChanged(graph) {
    const div = document.getElementById('properties');

    // Forces focusout in IE
    graph.container.focus();

    // Clears the DIV the non-DOM way
    div.innerHTML = '';

    // Gets the selection cell
    const cell = graph.getSelectionCell();

    if (cell == null) {
      domUtils.writeln(div, 'Nothing selected.');
    } else {
      // Writes the title
      const center = document.createElement('center');
      domUtils.writeln(center, `${cell.value.nodeName} (${cell.id})`);
      div.appendChild(center);
      domUtils.br(div);

      // Creates the form from the attributes of the user object
      const form = new MaxForm();
      const attrs = cell.value.attributes;

      for (let i = 0; i < attrs.length; i++) {
        createTextField(graph, form, cell, attrs[i]);
      }

      div.appendChild(form.getTable());
      domUtils.br(div);
    }
  }

  /**
   * Creates the textfield for the given property.
   */
  function createTextField(graph, form, cell, attribute) {
    const input = form.addText(`${attribute.nodeName}:`, attribute.nodeValue);

    const applyHandler = function () {
      const newValue = input.value || '';
      const oldValue = cell.getAttribute(attribute.nodeName, '');

      if (newValue != oldValue) {
        graph.batchUpdate(() => {
          const edit = new CellAttributeChange(cell, attribute.nodeName, newValue);
          graph.getDataModel().execute(edit);
          graph.updateCellSize(cell);
        });
      }
    };

    InternalEvent.addListener(input, 'keypress', function (evt) {
      // Needs to take shift into account for textareas
      if (evt.keyCode == /* enter */ 13 && !InternalEvent.isShiftDown(evt)) {
        input.blur();
      }
    });

    // Note: Known problem is the blurring of fields in
    // Firefox by changing the selection, in which case
    // no event is fired in FF and the change is lost.
    // As a workaround you should use a local variable
    // that stores the focused field and invoke blur
    // explicitely where we do the graph.focus above.
    InternalEvent.addListener(input, 'blur', applyHandler);
  }
  return div;
};

export const Default = Template.bind({});<|MERGE_RESOLUTION|>--- conflicted
+++ resolved
@@ -27,29 +27,6 @@
 const Template = ({ label, ...args }) => {
   const div = document.createElement('div');
 
-<<<<<<< HEAD
-  const table = document.createElement('table');
-  table.style.position = 'relative';
-
-  table.innerHTML = `
-    <tr>
-      <td>
-        <div 
-          id="graphContainer"
-          style="border:solid 1px black;overflow:hidden;width:321px;height:241px;cursor:default"
-        ></div>
-      </td>
-      <td valign="top">
-        <div 
-          id="properties" 
-          style="border:solid 1px black;padding:10px"
-        ></div>
-    </tr>
-  `;
-  div.appendChild(table);
-
-  const container = document.getElementById('graphContainer');
-=======
   const container = document.createElement('div');
   container.style.position = 'relative';
   container.style.overflow = 'hidden';
@@ -58,7 +35,6 @@
   container.style.border = 'solid 1px black';
   container.style.cursor = 'default';
   div.appendChild(container);
->>>>>>> 08228404
 
   // Note that these XML nodes will be enclosing the
   // Cell nodes for the model cells in the output
