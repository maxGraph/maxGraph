--- conflicted
+++ resolved
@@ -194,13 +194,7 @@
         const decoder = new Codec(xmlDocument);
         const node = xmlDocument.documentElement;
 
-<<<<<<< HEAD
-            // Changes the default style for edges "in-place"
-            const style = graph.getStylesheet().getDefaultEdgeStyle();
-            style.edgeStyle = mxEdgeStyle.ElbowConnector;
-=======
         container.innerHTML = '';
->>>>>>> 443ebf7a
 
         const graph = new mxGraph(container);
         graph.centerZoom = false;
