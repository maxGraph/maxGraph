--- conflicted
+++ resolved
@@ -56,7 +56,6 @@
   // Adds cells to the model in a single step
   graph.batchUpdate(() => {
     graph.insertVertex(parent, null, 'Bottom Label', 80, 80, 80, 60);
-<<<<<<< HEAD
     graph.insertVertex(parent, null, 'Top Label', 200, 80, 60, 60, {
       indicatorShape: 'actor',
       indicatorWidth: 28,
@@ -74,28 +73,6 @@
       align: 'left',
       spacingLeft: 44,
     });
-=======
-    graph.insertVertex(
-      parent,
-      null,
-      'Top Label',
-      200,
-      80,
-      60,
-      60,
-      'indicatorShape=actor;indicatorWidth=28;indicatorColor=blue;imageVerticalAlign=bottom;verticalAlign=top'
-    );
-    graph.insertVertex(
-      parent,
-      null,
-      'Right Label',
-      300,
-      80,
-      120,
-      60,
-      'indicatorShape=cloud;indicatorWidth=40;indicatorColor=#00FFFF;imageVerticalAlign=middle;verticalAlign=middle;imageAlign=left;align=left;spacingLeft=44'
-    );
->>>>>>> 08228404
   });
 
   return container;
